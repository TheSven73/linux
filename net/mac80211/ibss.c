--- conflicted
+++ resolved
@@ -34,22 +34,12 @@
 
 #define IEEE80211_IBSS_MAX_STA_ENTRIES 128
 
-<<<<<<< HEAD
 static struct beacon_data *
 ieee80211_ibss_build_presp(struct ieee80211_sub_if_data *sdata,
 			   const int beacon_int, const u32 basic_rates,
 			   const u16 capability, u64 tsf,
 			   struct cfg80211_chan_def *chandef,
 			   bool *have_higher_than_11mbit)
-=======
-
-static void __ieee80211_sta_join_ibss(struct ieee80211_sub_if_data *sdata,
-				      const u8 *bssid, const int beacon_int,
-				      struct cfg80211_chan_def *req_chandef,
-				      const u32 basic_rates,
-				      const u16 capability, u64 tsf,
-				      bool creator)
->>>>>>> 19c36160
 {
 	struct ieee80211_if_ibss *ifibss = &sdata->u.ibss;
 	struct ieee80211_local *local = sdata->local;
@@ -57,68 +47,10 @@
 	struct ieee80211_mgmt *mgmt;
 	u8 *pos;
 	struct ieee80211_supported_band *sband;
-<<<<<<< HEAD
 	u32 rate_flags, rates = 0, rates_added = 0;
 	struct beacon_data *presp;
 	int frame_len;
 	int shift;
-=======
-	struct cfg80211_bss *bss;
-	u32 bss_change;
-	u8 supp_rates[IEEE80211_MAX_SUPP_RATES];
-	struct cfg80211_chan_def chandef;
-	struct ieee80211_channel *chan;
-	struct beacon_data *presp;
-	int frame_len;
-
-	sdata_assert_lock(sdata);
-
-	/* Reset own TSF to allow time synchronization work. */
-	drv_reset_tsf(local, sdata);
-
-	if (!ether_addr_equal(ifibss->bssid, bssid))
-		sta_info_flush(sdata);
-
-	/* if merging, indicate to driver that we leave the old IBSS */
-	if (sdata->vif.bss_conf.ibss_joined) {
-		sdata->vif.bss_conf.ibss_joined = false;
-		sdata->vif.bss_conf.ibss_creator = false;
-		sdata->vif.bss_conf.enable_beacon = false;
-		netif_carrier_off(sdata->dev);
-		ieee80211_bss_info_change_notify(sdata,
-						 BSS_CHANGED_IBSS |
-						 BSS_CHANGED_BEACON_ENABLED);
-	}
-
-	presp = rcu_dereference_protected(ifibss->presp,
-					  lockdep_is_held(&sdata->wdev.mtx));
-	rcu_assign_pointer(ifibss->presp, NULL);
-	if (presp)
-		kfree_rcu(presp, rcu_head);
-
-	sdata->drop_unencrypted = capability & WLAN_CAPABILITY_PRIVACY ? 1 : 0;
-
-	/* make a copy of the chandef, it could be modified below. */
-	chandef = *req_chandef;
-	chan = chandef.chan;
-	if (!cfg80211_reg_can_beacon(local->hw.wiphy, &chandef)) {
-		chandef.width = NL80211_CHAN_WIDTH_20;
-		chandef.center_freq1 = chan->center_freq;
-	}
-
-	ieee80211_vif_release_channel(sdata);
-	if (ieee80211_vif_use_channel(sdata, &chandef,
-				      ifibss->fixed_channel ?
-					IEEE80211_CHANCTX_SHARED :
-					IEEE80211_CHANCTX_EXCLUSIVE)) {
-		sdata_info(sdata, "Failed to join IBSS, no channel context\n");
-		return;
-	}
-
-	memcpy(ifibss->bssid, bssid, ETH_ALEN);
-
-	sband = local->hw.wiphy->bands[chan->band];
->>>>>>> 19c36160
 
 	/* Build IBSS probe response */
 	frame_len = sizeof(struct ieee80211_hdr_3addr) +
@@ -269,7 +201,7 @@
 
 static void __ieee80211_sta_join_ibss(struct ieee80211_sub_if_data *sdata,
 				      const u8 *bssid, const int beacon_int,
-				      struct ieee80211_channel *chan,
+				      struct cfg80211_chan_def *req_chandef,
 				      const u32 basic_rates,
 				      const u16 capability, u64 tsf,
 				      bool creator)
@@ -281,6 +213,7 @@
 	struct cfg80211_bss *bss;
 	u32 bss_change;
 	struct cfg80211_chan_def chandef;
+	struct ieee80211_channel *chan;
 	struct beacon_data *presp;
 	enum nl80211_bss_scan_width scan_width;
 	bool have_higher_than_11mbit;
@@ -312,7 +245,9 @@
 
 	sdata->drop_unencrypted = capability & WLAN_CAPABILITY_PRIVACY ? 1 : 0;
 
-	chandef = ifibss->chandef;
+	/* make a copy of the chandef, it could be modified below. */
+	chandef = *req_chandef;
+	chan = chandef.chan;
 	if (!cfg80211_reg_can_beacon(local->hw.wiphy, &chandef)) {
 		if (chandef.width == NL80211_CHAN_WIDTH_5 ||
 		    chandef.width == NL80211_CHAN_WIDTH_10 ||
