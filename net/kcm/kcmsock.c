--- conflicted
+++ resolved
@@ -939,21 +939,12 @@
 			err = sk_stream_wait_memory(sk, &timeo);
 			if (err)
 				goto out_error;
-<<<<<<< HEAD
 
 			head = alloc_skb(0, sk->sk_allocation);
 		}
 
 		skb = head;
 
-=======
-
-			head = alloc_skb(0, sk->sk_allocation);
-		}
-
-		skb = head;
-
->>>>>>> a71c9a1c
 		/* Set ip_summed to CHECKSUM_UNNECESSARY to avoid calling
 		 * csum_and_copy_from_iter from skb_do_copy_data_nocache.
 		 */
