--- conflicted
+++ resolved
@@ -130,11 +130,7 @@
 	.dai_link	= &jive_dai,
 	.num_links	= 1,
 
-<<<<<<< HEAD
-	.dapm_widgtets	= wm8750_dapm_widgets,
-=======
 	.dapm_widgets	= wm8750_dapm_widgets,
->>>>>>> 6350323a
 	.num_dapm_widgets = ARRAY_SIZE(wm8750_dapm_widgets),
 	.dapm_routes	= audio_map,
 	.num_dapm_routes = ARRAY_SIZE(audio_map),
