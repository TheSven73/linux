/******************************************************************************
 *
 * This file is provided under a dual BSD/GPLv2 license.  When using or
 * redistributing this file, you may do so under either license.
 *
 * GPL LICENSE SUMMARY
 *
 * Copyright(c) 2007 - 2014 Intel Corporation. All rights reserved.
 * Copyright(c) 2013 - 2015 Intel Mobile Communications GmbH
 * Copyright(c) 2016-2017 Intel Deutschland GmbH
 * Copyright(c) 2018 - 2019 Intel Corporation
 *
 * This program is free software; you can redistribute it and/or modify
 * it under the terms of version 2 of the GNU General Public License as
 * published by the Free Software Foundation.
 *
 * This program is distributed in the hope that it will be useful, but
 * WITHOUT ANY WARRANTY; without even the implied warranty of
 * MERCHANTABILITY or FITNESS FOR A PARTICULAR PURPOSE.  See the GNU
 * General Public License for more details.
 *
 * The full GNU General Public License is included in this distribution
 * in the file called COPYING.
 *
 * Contact Information:
 *  Intel Linux Wireless <linuxwifi@intel.com>
 * Intel Corporation, 5200 N.E. Elam Young Parkway, Hillsboro, OR 97124-6497
 *
 * BSD LICENSE
 *
 * Copyright(c) 2005 - 2014 Intel Corporation. All rights reserved.
 * Copyright(c) 2013 - 2015 Intel Mobile Communications GmbH
 * All rights reserved.
 * Copyright(c) 2017 Intel Deutschland GmbH
 * Copyright(c) 2018 - 2019 Intel Corporation
 *
 * Redistribution and use in source and binary forms, with or without
 * modification, are permitted provided that the following conditions
 * are met:
 *
 *  * Redistributions of source code must retain the above copyright
 *    notice, this list of conditions and the following disclaimer.
 *  * Redistributions in binary form must reproduce the above copyright
 *    notice, this list of conditions and the following disclaimer in
 *    the documentation and/or other materials provided with the
 *    distribution.
 *  * Neither the name Intel Corporation nor the names of its
 *    contributors may be used to endorse or promote products derived
 *    from this software without specific prior written permission.
 *
 * THIS SOFTWARE IS PROVIDED BY THE COPYRIGHT HOLDERS AND CONTRIBUTORS
 * "AS IS" AND ANY EXPRESS OR IMPLIED WARRANTIES, INCLUDING, BUT NOT
 * LIMITED TO, THE IMPLIED WARRANTIES OF MERCHANTABILITY AND FITNESS FOR
 * A PARTICULAR PURPOSE ARE DISCLAIMED. IN NO EVENT SHALL THE COPYRIGHT
 * OWNER OR CONTRIBUTORS BE LIABLE FOR ANY DIRECT, INDIRECT, INCIDENTAL,
 * SPECIAL, EXEMPLARY, OR CONSEQUENTIAL DAMAGES (INCLUDING, BUT NOT
 * LIMITED TO, PROCUREMENT OF SUBSTITUTE GOODS OR SERVICES; LOSS OF USE,
 * DATA, OR PROFITS; OR BUSINESS INTERRUPTION) HOWEVER CAUSED AND ON ANY
 * THEORY OF LIABILITY, WHETHER IN CONTRACT, STRICT LIABILITY, OR TORT
 * (INCLUDING NEGLIGENCE OR OTHERWISE) ARISING IN ANY WAY OUT OF THE USE
 * OF THIS SOFTWARE, EVEN IF ADVISED OF THE POSSIBILITY OF SUCH DAMAGE.
 *
 *****************************************************************************/

#define pr_fmt(fmt) KBUILD_MODNAME ": " fmt

#include <linux/module.h>
#include <linux/pci.h>
#include <linux/acpi.h>

#include "fw/acpi.h"

#include "iwl-trans.h"
#include "iwl-drv.h"
#include "iwl-prph.h"
#include "internal.h"

#define IWL_PCI_DEVICE(dev, subdev, cfg) \
	.vendor = PCI_VENDOR_ID_INTEL,  .device = (dev), \
	.subvendor = PCI_ANY_ID, .subdevice = (subdev), \
	.driver_data = (kernel_ulong_t)&(cfg)

/* Hardware specific file defines the PCI IDs table for that hardware module */
static const struct pci_device_id iwl_hw_card_ids[] = {
#if IS_ENABLED(CONFIG_IWLDVM)
	{IWL_PCI_DEVICE(0x4232, 0x1201, iwl5100_agn_cfg)}, /* Mini Card */
	{IWL_PCI_DEVICE(0x4232, 0x1301, iwl5100_agn_cfg)}, /* Half Mini Card */
	{IWL_PCI_DEVICE(0x4232, 0x1204, iwl5100_agn_cfg)}, /* Mini Card */
	{IWL_PCI_DEVICE(0x4232, 0x1304, iwl5100_agn_cfg)}, /* Half Mini Card */
	{IWL_PCI_DEVICE(0x4232, 0x1205, iwl5100_bgn_cfg)}, /* Mini Card */
	{IWL_PCI_DEVICE(0x4232, 0x1305, iwl5100_bgn_cfg)}, /* Half Mini Card */
	{IWL_PCI_DEVICE(0x4232, 0x1206, iwl5100_abg_cfg)}, /* Mini Card */
	{IWL_PCI_DEVICE(0x4232, 0x1306, iwl5100_abg_cfg)}, /* Half Mini Card */
	{IWL_PCI_DEVICE(0x4232, 0x1221, iwl5100_agn_cfg)}, /* Mini Card */
	{IWL_PCI_DEVICE(0x4232, 0x1321, iwl5100_agn_cfg)}, /* Half Mini Card */
	{IWL_PCI_DEVICE(0x4232, 0x1224, iwl5100_agn_cfg)}, /* Mini Card */
	{IWL_PCI_DEVICE(0x4232, 0x1324, iwl5100_agn_cfg)}, /* Half Mini Card */
	{IWL_PCI_DEVICE(0x4232, 0x1225, iwl5100_bgn_cfg)}, /* Mini Card */
	{IWL_PCI_DEVICE(0x4232, 0x1325, iwl5100_bgn_cfg)}, /* Half Mini Card */
	{IWL_PCI_DEVICE(0x4232, 0x1226, iwl5100_abg_cfg)}, /* Mini Card */
	{IWL_PCI_DEVICE(0x4232, 0x1326, iwl5100_abg_cfg)}, /* Half Mini Card */
	{IWL_PCI_DEVICE(0x4237, 0x1211, iwl5100_agn_cfg)}, /* Mini Card */
	{IWL_PCI_DEVICE(0x4237, 0x1311, iwl5100_agn_cfg)}, /* Half Mini Card */
	{IWL_PCI_DEVICE(0x4237, 0x1214, iwl5100_agn_cfg)}, /* Mini Card */
	{IWL_PCI_DEVICE(0x4237, 0x1314, iwl5100_agn_cfg)}, /* Half Mini Card */
	{IWL_PCI_DEVICE(0x4237, 0x1215, iwl5100_bgn_cfg)}, /* Mini Card */
	{IWL_PCI_DEVICE(0x4237, 0x1315, iwl5100_bgn_cfg)}, /* Half Mini Card */
	{IWL_PCI_DEVICE(0x4237, 0x1216, iwl5100_abg_cfg)}, /* Mini Card */
	{IWL_PCI_DEVICE(0x4237, 0x1316, iwl5100_abg_cfg)}, /* Half Mini Card */

/* 5300 Series WiFi */
	{IWL_PCI_DEVICE(0x4235, 0x1021, iwl5300_agn_cfg)}, /* Mini Card */
	{IWL_PCI_DEVICE(0x4235, 0x1121, iwl5300_agn_cfg)}, /* Half Mini Card */
	{IWL_PCI_DEVICE(0x4235, 0x1024, iwl5300_agn_cfg)}, /* Mini Card */
	{IWL_PCI_DEVICE(0x4235, 0x1124, iwl5300_agn_cfg)}, /* Half Mini Card */
	{IWL_PCI_DEVICE(0x4235, 0x1001, iwl5300_agn_cfg)}, /* Mini Card */
	{IWL_PCI_DEVICE(0x4235, 0x1101, iwl5300_agn_cfg)}, /* Half Mini Card */
	{IWL_PCI_DEVICE(0x4235, 0x1004, iwl5300_agn_cfg)}, /* Mini Card */
	{IWL_PCI_DEVICE(0x4235, 0x1104, iwl5300_agn_cfg)}, /* Half Mini Card */
	{IWL_PCI_DEVICE(0x4236, 0x1011, iwl5300_agn_cfg)}, /* Mini Card */
	{IWL_PCI_DEVICE(0x4236, 0x1111, iwl5300_agn_cfg)}, /* Half Mini Card */
	{IWL_PCI_DEVICE(0x4236, 0x1014, iwl5300_agn_cfg)}, /* Mini Card */
	{IWL_PCI_DEVICE(0x4236, 0x1114, iwl5300_agn_cfg)}, /* Half Mini Card */

/* 5350 Series WiFi/WiMax */
	{IWL_PCI_DEVICE(0x423A, 0x1001, iwl5350_agn_cfg)}, /* Mini Card */
	{IWL_PCI_DEVICE(0x423A, 0x1021, iwl5350_agn_cfg)}, /* Mini Card */
	{IWL_PCI_DEVICE(0x423B, 0x1011, iwl5350_agn_cfg)}, /* Mini Card */

/* 5150 Series Wifi/WiMax */
	{IWL_PCI_DEVICE(0x423C, 0x1201, iwl5150_agn_cfg)}, /* Mini Card */
	{IWL_PCI_DEVICE(0x423C, 0x1301, iwl5150_agn_cfg)}, /* Half Mini Card */
	{IWL_PCI_DEVICE(0x423C, 0x1206, iwl5150_abg_cfg)}, /* Mini Card */
	{IWL_PCI_DEVICE(0x423C, 0x1306, iwl5150_abg_cfg)}, /* Half Mini Card */
	{IWL_PCI_DEVICE(0x423C, 0x1221, iwl5150_agn_cfg)}, /* Mini Card */
	{IWL_PCI_DEVICE(0x423C, 0x1321, iwl5150_agn_cfg)}, /* Half Mini Card */
	{IWL_PCI_DEVICE(0x423C, 0x1326, iwl5150_abg_cfg)}, /* Half Mini Card */

	{IWL_PCI_DEVICE(0x423D, 0x1211, iwl5150_agn_cfg)}, /* Mini Card */
	{IWL_PCI_DEVICE(0x423D, 0x1311, iwl5150_agn_cfg)}, /* Half Mini Card */
	{IWL_PCI_DEVICE(0x423D, 0x1216, iwl5150_abg_cfg)}, /* Mini Card */
	{IWL_PCI_DEVICE(0x423D, 0x1316, iwl5150_abg_cfg)}, /* Half Mini Card */

/* 6x00 Series */
	{IWL_PCI_DEVICE(0x422B, 0x1101, iwl6000_3agn_cfg)},
	{IWL_PCI_DEVICE(0x422B, 0x1108, iwl6000_3agn_cfg)},
	{IWL_PCI_DEVICE(0x422B, 0x1121, iwl6000_3agn_cfg)},
	{IWL_PCI_DEVICE(0x422B, 0x1128, iwl6000_3agn_cfg)},
	{IWL_PCI_DEVICE(0x422C, 0x1301, iwl6000i_2agn_cfg)},
	{IWL_PCI_DEVICE(0x422C, 0x1306, iwl6000i_2abg_cfg)},
	{IWL_PCI_DEVICE(0x422C, 0x1307, iwl6000i_2bg_cfg)},
	{IWL_PCI_DEVICE(0x422C, 0x1321, iwl6000i_2agn_cfg)},
	{IWL_PCI_DEVICE(0x422C, 0x1326, iwl6000i_2abg_cfg)},
	{IWL_PCI_DEVICE(0x4238, 0x1111, iwl6000_3agn_cfg)},
	{IWL_PCI_DEVICE(0x4238, 0x1118, iwl6000_3agn_cfg)},
	{IWL_PCI_DEVICE(0x4239, 0x1311, iwl6000i_2agn_cfg)},
	{IWL_PCI_DEVICE(0x4239, 0x1316, iwl6000i_2abg_cfg)},

/* 6x05 Series */
	{IWL_PCI_DEVICE(0x0082, 0x1301, iwl6005_2agn_cfg)},
	{IWL_PCI_DEVICE(0x0082, 0x1306, iwl6005_2abg_cfg)},
	{IWL_PCI_DEVICE(0x0082, 0x1307, iwl6005_2bg_cfg)},
	{IWL_PCI_DEVICE(0x0082, 0x1308, iwl6005_2agn_cfg)},
	{IWL_PCI_DEVICE(0x0082, 0x1321, iwl6005_2agn_cfg)},
	{IWL_PCI_DEVICE(0x0082, 0x1326, iwl6005_2abg_cfg)},
	{IWL_PCI_DEVICE(0x0082, 0x1328, iwl6005_2agn_cfg)},
	{IWL_PCI_DEVICE(0x0085, 0x1311, iwl6005_2agn_cfg)},
	{IWL_PCI_DEVICE(0x0085, 0x1318, iwl6005_2agn_cfg)},
	{IWL_PCI_DEVICE(0x0085, 0x1316, iwl6005_2abg_cfg)},
	{IWL_PCI_DEVICE(0x0082, 0xC020, iwl6005_2agn_sff_cfg)},
	{IWL_PCI_DEVICE(0x0085, 0xC220, iwl6005_2agn_sff_cfg)},
	{IWL_PCI_DEVICE(0x0085, 0xC228, iwl6005_2agn_sff_cfg)},
	{IWL_PCI_DEVICE(0x0082, 0x4820, iwl6005_2agn_d_cfg)},
	{IWL_PCI_DEVICE(0x0082, 0x1304, iwl6005_2agn_mow1_cfg)},/* low 5GHz active */
	{IWL_PCI_DEVICE(0x0082, 0x1305, iwl6005_2agn_mow2_cfg)},/* high 5GHz active */

/* 6x30 Series */
	{IWL_PCI_DEVICE(0x008A, 0x5305, iwl1030_bgn_cfg)},
	{IWL_PCI_DEVICE(0x008A, 0x5307, iwl1030_bg_cfg)},
	{IWL_PCI_DEVICE(0x008A, 0x5325, iwl1030_bgn_cfg)},
	{IWL_PCI_DEVICE(0x008A, 0x5327, iwl1030_bg_cfg)},
	{IWL_PCI_DEVICE(0x008B, 0x5315, iwl1030_bgn_cfg)},
	{IWL_PCI_DEVICE(0x008B, 0x5317, iwl1030_bg_cfg)},
	{IWL_PCI_DEVICE(0x0090, 0x5211, iwl6030_2agn_cfg)},
	{IWL_PCI_DEVICE(0x0090, 0x5215, iwl6030_2bgn_cfg)},
	{IWL_PCI_DEVICE(0x0090, 0x5216, iwl6030_2abg_cfg)},
	{IWL_PCI_DEVICE(0x0091, 0x5201, iwl6030_2agn_cfg)},
	{IWL_PCI_DEVICE(0x0091, 0x5205, iwl6030_2bgn_cfg)},
	{IWL_PCI_DEVICE(0x0091, 0x5206, iwl6030_2abg_cfg)},
	{IWL_PCI_DEVICE(0x0091, 0x5207, iwl6030_2bg_cfg)},
	{IWL_PCI_DEVICE(0x0091, 0x5221, iwl6030_2agn_cfg)},
	{IWL_PCI_DEVICE(0x0091, 0x5225, iwl6030_2bgn_cfg)},
	{IWL_PCI_DEVICE(0x0091, 0x5226, iwl6030_2abg_cfg)},

/* 6x50 WiFi/WiMax Series */
	{IWL_PCI_DEVICE(0x0087, 0x1301, iwl6050_2agn_cfg)},
	{IWL_PCI_DEVICE(0x0087, 0x1306, iwl6050_2abg_cfg)},
	{IWL_PCI_DEVICE(0x0087, 0x1321, iwl6050_2agn_cfg)},
	{IWL_PCI_DEVICE(0x0087, 0x1326, iwl6050_2abg_cfg)},
	{IWL_PCI_DEVICE(0x0089, 0x1311, iwl6050_2agn_cfg)},
	{IWL_PCI_DEVICE(0x0089, 0x1316, iwl6050_2abg_cfg)},

/* 6150 WiFi/WiMax Series */
	{IWL_PCI_DEVICE(0x0885, 0x1305, iwl6150_bgn_cfg)},
	{IWL_PCI_DEVICE(0x0885, 0x1307, iwl6150_bg_cfg)},
	{IWL_PCI_DEVICE(0x0885, 0x1325, iwl6150_bgn_cfg)},
	{IWL_PCI_DEVICE(0x0885, 0x1327, iwl6150_bg_cfg)},
	{IWL_PCI_DEVICE(0x0886, 0x1315, iwl6150_bgn_cfg)},
	{IWL_PCI_DEVICE(0x0886, 0x1317, iwl6150_bg_cfg)},

/* 1000 Series WiFi */
	{IWL_PCI_DEVICE(0x0083, 0x1205, iwl1000_bgn_cfg)},
	{IWL_PCI_DEVICE(0x0083, 0x1305, iwl1000_bgn_cfg)},
	{IWL_PCI_DEVICE(0x0083, 0x1225, iwl1000_bgn_cfg)},
	{IWL_PCI_DEVICE(0x0083, 0x1325, iwl1000_bgn_cfg)},
	{IWL_PCI_DEVICE(0x0084, 0x1215, iwl1000_bgn_cfg)},
	{IWL_PCI_DEVICE(0x0084, 0x1315, iwl1000_bgn_cfg)},
	{IWL_PCI_DEVICE(0x0083, 0x1206, iwl1000_bg_cfg)},
	{IWL_PCI_DEVICE(0x0083, 0x1306, iwl1000_bg_cfg)},
	{IWL_PCI_DEVICE(0x0083, 0x1226, iwl1000_bg_cfg)},
	{IWL_PCI_DEVICE(0x0083, 0x1326, iwl1000_bg_cfg)},
	{IWL_PCI_DEVICE(0x0084, 0x1216, iwl1000_bg_cfg)},
	{IWL_PCI_DEVICE(0x0084, 0x1316, iwl1000_bg_cfg)},

/* 100 Series WiFi */
	{IWL_PCI_DEVICE(0x08AE, 0x1005, iwl100_bgn_cfg)},
	{IWL_PCI_DEVICE(0x08AE, 0x1007, iwl100_bg_cfg)},
	{IWL_PCI_DEVICE(0x08AF, 0x1015, iwl100_bgn_cfg)},
	{IWL_PCI_DEVICE(0x08AF, 0x1017, iwl100_bg_cfg)},
	{IWL_PCI_DEVICE(0x08AE, 0x1025, iwl100_bgn_cfg)},
	{IWL_PCI_DEVICE(0x08AE, 0x1027, iwl100_bg_cfg)},

/* 130 Series WiFi */
	{IWL_PCI_DEVICE(0x0896, 0x5005, iwl130_bgn_cfg)},
	{IWL_PCI_DEVICE(0x0896, 0x5007, iwl130_bg_cfg)},
	{IWL_PCI_DEVICE(0x0897, 0x5015, iwl130_bgn_cfg)},
	{IWL_PCI_DEVICE(0x0897, 0x5017, iwl130_bg_cfg)},
	{IWL_PCI_DEVICE(0x0896, 0x5025, iwl130_bgn_cfg)},
	{IWL_PCI_DEVICE(0x0896, 0x5027, iwl130_bg_cfg)},

/* 2x00 Series */
	{IWL_PCI_DEVICE(0x0890, 0x4022, iwl2000_2bgn_cfg)},
	{IWL_PCI_DEVICE(0x0891, 0x4222, iwl2000_2bgn_cfg)},
	{IWL_PCI_DEVICE(0x0890, 0x4422, iwl2000_2bgn_cfg)},
	{IWL_PCI_DEVICE(0x0890, 0x4822, iwl2000_2bgn_d_cfg)},

/* 2x30 Series */
	{IWL_PCI_DEVICE(0x0887, 0x4062, iwl2030_2bgn_cfg)},
	{IWL_PCI_DEVICE(0x0888, 0x4262, iwl2030_2bgn_cfg)},
	{IWL_PCI_DEVICE(0x0887, 0x4462, iwl2030_2bgn_cfg)},

/* 6x35 Series */
	{IWL_PCI_DEVICE(0x088E, 0x4060, iwl6035_2agn_cfg)},
	{IWL_PCI_DEVICE(0x088E, 0x406A, iwl6035_2agn_sff_cfg)},
	{IWL_PCI_DEVICE(0x088F, 0x4260, iwl6035_2agn_cfg)},
	{IWL_PCI_DEVICE(0x088F, 0x426A, iwl6035_2agn_sff_cfg)},
	{IWL_PCI_DEVICE(0x088E, 0x4460, iwl6035_2agn_cfg)},
	{IWL_PCI_DEVICE(0x088E, 0x446A, iwl6035_2agn_sff_cfg)},
	{IWL_PCI_DEVICE(0x088E, 0x4860, iwl6035_2agn_cfg)},
	{IWL_PCI_DEVICE(0x088F, 0x5260, iwl6035_2agn_cfg)},

/* 105 Series */
	{IWL_PCI_DEVICE(0x0894, 0x0022, iwl105_bgn_cfg)},
	{IWL_PCI_DEVICE(0x0895, 0x0222, iwl105_bgn_cfg)},
	{IWL_PCI_DEVICE(0x0894, 0x0422, iwl105_bgn_cfg)},
	{IWL_PCI_DEVICE(0x0894, 0x0822, iwl105_bgn_d_cfg)},

/* 135 Series */
	{IWL_PCI_DEVICE(0x0892, 0x0062, iwl135_bgn_cfg)},
	{IWL_PCI_DEVICE(0x0893, 0x0262, iwl135_bgn_cfg)},
	{IWL_PCI_DEVICE(0x0892, 0x0462, iwl135_bgn_cfg)},
#endif /* CONFIG_IWLDVM */

#if IS_ENABLED(CONFIG_IWLMVM)
/* 7260 Series */
	{IWL_PCI_DEVICE(0x08B1, 0x4070, iwl7260_2ac_cfg)},
	{IWL_PCI_DEVICE(0x08B1, 0x4072, iwl7260_2ac_cfg)},
	{IWL_PCI_DEVICE(0x08B1, 0x4170, iwl7260_2ac_cfg)},
	{IWL_PCI_DEVICE(0x08B1, 0x4C60, iwl7260_2ac_cfg)},
	{IWL_PCI_DEVICE(0x08B1, 0x4C70, iwl7260_2ac_cfg)},
	{IWL_PCI_DEVICE(0x08B1, 0x4060, iwl7260_2n_cfg)},
	{IWL_PCI_DEVICE(0x08B1, 0x406A, iwl7260_2n_cfg)},
	{IWL_PCI_DEVICE(0x08B1, 0x4160, iwl7260_2n_cfg)},
	{IWL_PCI_DEVICE(0x08B1, 0x4062, iwl7260_n_cfg)},
	{IWL_PCI_DEVICE(0x08B1, 0x4162, iwl7260_n_cfg)},
	{IWL_PCI_DEVICE(0x08B2, 0x4270, iwl7260_2ac_cfg)},
	{IWL_PCI_DEVICE(0x08B2, 0x4272, iwl7260_2ac_cfg)},
	{IWL_PCI_DEVICE(0x08B2, 0x4260, iwl7260_2n_cfg)},
	{IWL_PCI_DEVICE(0x08B2, 0x426A, iwl7260_2n_cfg)},
	{IWL_PCI_DEVICE(0x08B2, 0x4262, iwl7260_n_cfg)},
	{IWL_PCI_DEVICE(0x08B1, 0x4470, iwl7260_2ac_cfg)},
	{IWL_PCI_DEVICE(0x08B1, 0x4472, iwl7260_2ac_cfg)},
	{IWL_PCI_DEVICE(0x08B1, 0x4460, iwl7260_2n_cfg)},
	{IWL_PCI_DEVICE(0x08B1, 0x446A, iwl7260_2n_cfg)},
	{IWL_PCI_DEVICE(0x08B1, 0x4462, iwl7260_n_cfg)},
	{IWL_PCI_DEVICE(0x08B1, 0x4870, iwl7260_2ac_cfg)},
	{IWL_PCI_DEVICE(0x08B1, 0x486E, iwl7260_2ac_cfg)},
	{IWL_PCI_DEVICE(0x08B1, 0x4A70, iwl7260_2ac_cfg_high_temp)},
	{IWL_PCI_DEVICE(0x08B1, 0x4A6E, iwl7260_2ac_cfg_high_temp)},
	{IWL_PCI_DEVICE(0x08B1, 0x4A6C, iwl7260_2ac_cfg_high_temp)},
	{IWL_PCI_DEVICE(0x08B1, 0x4570, iwl7260_2ac_cfg)},
	{IWL_PCI_DEVICE(0x08B1, 0x4560, iwl7260_2n_cfg)},
	{IWL_PCI_DEVICE(0x08B2, 0x4370, iwl7260_2ac_cfg)},
	{IWL_PCI_DEVICE(0x08B2, 0x4360, iwl7260_2n_cfg)},
	{IWL_PCI_DEVICE(0x08B1, 0x5070, iwl7260_2ac_cfg)},
	{IWL_PCI_DEVICE(0x08B1, 0x5072, iwl7260_2ac_cfg)},
	{IWL_PCI_DEVICE(0x08B1, 0x5170, iwl7260_2ac_cfg)},
	{IWL_PCI_DEVICE(0x08B1, 0x5770, iwl7260_2ac_cfg)},
	{IWL_PCI_DEVICE(0x08B1, 0x4020, iwl7260_2n_cfg)},
	{IWL_PCI_DEVICE(0x08B1, 0x402A, iwl7260_2n_cfg)},
	{IWL_PCI_DEVICE(0x08B2, 0x4220, iwl7260_2n_cfg)},
	{IWL_PCI_DEVICE(0x08B1, 0x4420, iwl7260_2n_cfg)},
	{IWL_PCI_DEVICE(0x08B1, 0xC070, iwl7260_2ac_cfg)},
	{IWL_PCI_DEVICE(0x08B1, 0xC072, iwl7260_2ac_cfg)},
	{IWL_PCI_DEVICE(0x08B1, 0xC170, iwl7260_2ac_cfg)},
	{IWL_PCI_DEVICE(0x08B1, 0xC060, iwl7260_2n_cfg)},
	{IWL_PCI_DEVICE(0x08B1, 0xC06A, iwl7260_2n_cfg)},
	{IWL_PCI_DEVICE(0x08B1, 0xC160, iwl7260_2n_cfg)},
	{IWL_PCI_DEVICE(0x08B1, 0xC062, iwl7260_n_cfg)},
	{IWL_PCI_DEVICE(0x08B1, 0xC162, iwl7260_n_cfg)},
	{IWL_PCI_DEVICE(0x08B1, 0xC770, iwl7260_2ac_cfg)},
	{IWL_PCI_DEVICE(0x08B1, 0xC760, iwl7260_2n_cfg)},
	{IWL_PCI_DEVICE(0x08B2, 0xC270, iwl7260_2ac_cfg)},
	{IWL_PCI_DEVICE(0x08B1, 0xCC70, iwl7260_2ac_cfg)},
	{IWL_PCI_DEVICE(0x08B1, 0xCC60, iwl7260_2ac_cfg)},
	{IWL_PCI_DEVICE(0x08B2, 0xC272, iwl7260_2ac_cfg)},
	{IWL_PCI_DEVICE(0x08B2, 0xC260, iwl7260_2n_cfg)},
	{IWL_PCI_DEVICE(0x08B2, 0xC26A, iwl7260_n_cfg)},
	{IWL_PCI_DEVICE(0x08B2, 0xC262, iwl7260_n_cfg)},
	{IWL_PCI_DEVICE(0x08B1, 0xC470, iwl7260_2ac_cfg)},
	{IWL_PCI_DEVICE(0x08B1, 0xC472, iwl7260_2ac_cfg)},
	{IWL_PCI_DEVICE(0x08B1, 0xC460, iwl7260_2n_cfg)},
	{IWL_PCI_DEVICE(0x08B1, 0xC462, iwl7260_n_cfg)},
	{IWL_PCI_DEVICE(0x08B1, 0xC570, iwl7260_2ac_cfg)},
	{IWL_PCI_DEVICE(0x08B1, 0xC560, iwl7260_2n_cfg)},
	{IWL_PCI_DEVICE(0x08B2, 0xC370, iwl7260_2ac_cfg)},
	{IWL_PCI_DEVICE(0x08B1, 0xC360, iwl7260_2n_cfg)},
	{IWL_PCI_DEVICE(0x08B1, 0xC020, iwl7260_2n_cfg)},
	{IWL_PCI_DEVICE(0x08B1, 0xC02A, iwl7260_2n_cfg)},
	{IWL_PCI_DEVICE(0x08B2, 0xC220, iwl7260_2n_cfg)},
	{IWL_PCI_DEVICE(0x08B1, 0xC420, iwl7260_2n_cfg)},

/* 3160 Series */
	{IWL_PCI_DEVICE(0x08B3, 0x0070, iwl3160_2ac_cfg)},
	{IWL_PCI_DEVICE(0x08B3, 0x0072, iwl3160_2ac_cfg)},
	{IWL_PCI_DEVICE(0x08B3, 0x0170, iwl3160_2ac_cfg)},
	{IWL_PCI_DEVICE(0x08B3, 0x0172, iwl3160_2ac_cfg)},
	{IWL_PCI_DEVICE(0x08B3, 0x0060, iwl3160_2n_cfg)},
	{IWL_PCI_DEVICE(0x08B3, 0x0062, iwl3160_n_cfg)},
	{IWL_PCI_DEVICE(0x08B4, 0x0270, iwl3160_2ac_cfg)},
	{IWL_PCI_DEVICE(0x08B4, 0x0272, iwl3160_2ac_cfg)},
	{IWL_PCI_DEVICE(0x08B3, 0x0470, iwl3160_2ac_cfg)},
	{IWL_PCI_DEVICE(0x08B3, 0x0472, iwl3160_2ac_cfg)},
	{IWL_PCI_DEVICE(0x08B4, 0x0370, iwl3160_2ac_cfg)},
	{IWL_PCI_DEVICE(0x08B3, 0x8070, iwl3160_2ac_cfg)},
	{IWL_PCI_DEVICE(0x08B3, 0x8072, iwl3160_2ac_cfg)},
	{IWL_PCI_DEVICE(0x08B3, 0x8170, iwl3160_2ac_cfg)},
	{IWL_PCI_DEVICE(0x08B3, 0x8172, iwl3160_2ac_cfg)},
	{IWL_PCI_DEVICE(0x08B3, 0x8060, iwl3160_2n_cfg)},
	{IWL_PCI_DEVICE(0x08B3, 0x8062, iwl3160_n_cfg)},
	{IWL_PCI_DEVICE(0x08B4, 0x8270, iwl3160_2ac_cfg)},
	{IWL_PCI_DEVICE(0x08B4, 0x8370, iwl3160_2ac_cfg)},
	{IWL_PCI_DEVICE(0x08B4, 0x8272, iwl3160_2ac_cfg)},
	{IWL_PCI_DEVICE(0x08B3, 0x8470, iwl3160_2ac_cfg)},
	{IWL_PCI_DEVICE(0x08B3, 0x8570, iwl3160_2ac_cfg)},
	{IWL_PCI_DEVICE(0x08B3, 0x1070, iwl3160_2ac_cfg)},
	{IWL_PCI_DEVICE(0x08B3, 0x1170, iwl3160_2ac_cfg)},

/* 3165 Series */
	{IWL_PCI_DEVICE(0x3165, 0x4010, iwl3165_2ac_cfg)},
	{IWL_PCI_DEVICE(0x3165, 0x4012, iwl3165_2ac_cfg)},
	{IWL_PCI_DEVICE(0x3166, 0x4212, iwl3165_2ac_cfg)},
	{IWL_PCI_DEVICE(0x3165, 0x4410, iwl3165_2ac_cfg)},
	{IWL_PCI_DEVICE(0x3165, 0x4510, iwl3165_2ac_cfg)},
	{IWL_PCI_DEVICE(0x3165, 0x4110, iwl3165_2ac_cfg)},
	{IWL_PCI_DEVICE(0x3166, 0x4310, iwl3165_2ac_cfg)},
	{IWL_PCI_DEVICE(0x3166, 0x4210, iwl3165_2ac_cfg)},
	{IWL_PCI_DEVICE(0x3165, 0x8010, iwl3165_2ac_cfg)},
	{IWL_PCI_DEVICE(0x3165, 0x8110, iwl3165_2ac_cfg)},

/* 3168 Series */
	{IWL_PCI_DEVICE(0x24FB, 0x2010, iwl3168_2ac_cfg)},
	{IWL_PCI_DEVICE(0x24FB, 0x2110, iwl3168_2ac_cfg)},
	{IWL_PCI_DEVICE(0x24FB, 0x2050, iwl3168_2ac_cfg)},
	{IWL_PCI_DEVICE(0x24FB, 0x2150, iwl3168_2ac_cfg)},
	{IWL_PCI_DEVICE(0x24FB, 0x0000, iwl3168_2ac_cfg)},

/* 7265 Series */
	{IWL_PCI_DEVICE(0x095A, 0x5010, iwl7265_2ac_cfg)},
	{IWL_PCI_DEVICE(0x095A, 0x5110, iwl7265_2ac_cfg)},
	{IWL_PCI_DEVICE(0x095A, 0x5100, iwl7265_2ac_cfg)},
	{IWL_PCI_DEVICE(0x095B, 0x5310, iwl7265_2ac_cfg)},
	{IWL_PCI_DEVICE(0x095B, 0x5302, iwl7265_n_cfg)},
	{IWL_PCI_DEVICE(0x095B, 0x5210, iwl7265_2ac_cfg)},
	{IWL_PCI_DEVICE(0x095A, 0x5C10, iwl7265_2ac_cfg)},
	{IWL_PCI_DEVICE(0x095A, 0x5012, iwl7265_2ac_cfg)},
	{IWL_PCI_DEVICE(0x095A, 0x5412, iwl7265_2ac_cfg)},
	{IWL_PCI_DEVICE(0x095A, 0x5410, iwl7265_2ac_cfg)},
	{IWL_PCI_DEVICE(0x095A, 0x5510, iwl7265_2ac_cfg)},
	{IWL_PCI_DEVICE(0x095A, 0x5400, iwl7265_2ac_cfg)},
	{IWL_PCI_DEVICE(0x095A, 0x1010, iwl7265_2ac_cfg)},
	{IWL_PCI_DEVICE(0x095A, 0x5000, iwl7265_2n_cfg)},
	{IWL_PCI_DEVICE(0x095A, 0x500A, iwl7265_2n_cfg)},
	{IWL_PCI_DEVICE(0x095B, 0x5200, iwl7265_2n_cfg)},
	{IWL_PCI_DEVICE(0x095A, 0x5002, iwl7265_n_cfg)},
	{IWL_PCI_DEVICE(0x095A, 0x5102, iwl7265_n_cfg)},
	{IWL_PCI_DEVICE(0x095B, 0x5202, iwl7265_n_cfg)},
	{IWL_PCI_DEVICE(0x095A, 0x9010, iwl7265_2ac_cfg)},
	{IWL_PCI_DEVICE(0x095A, 0x9012, iwl7265_2ac_cfg)},
	{IWL_PCI_DEVICE(0x095A, 0x900A, iwl7265_2ac_cfg)},
	{IWL_PCI_DEVICE(0x095A, 0x9110, iwl7265_2ac_cfg)},
	{IWL_PCI_DEVICE(0x095A, 0x9112, iwl7265_2ac_cfg)},
	{IWL_PCI_DEVICE(0x095B, 0x9210, iwl7265_2ac_cfg)},
	{IWL_PCI_DEVICE(0x095B, 0x9200, iwl7265_2ac_cfg)},
	{IWL_PCI_DEVICE(0x095A, 0x9510, iwl7265_2ac_cfg)},
	{IWL_PCI_DEVICE(0x095B, 0x9310, iwl7265_2ac_cfg)},
	{IWL_PCI_DEVICE(0x095A, 0x9410, iwl7265_2ac_cfg)},
	{IWL_PCI_DEVICE(0x095A, 0x5020, iwl7265_2n_cfg)},
	{IWL_PCI_DEVICE(0x095A, 0x502A, iwl7265_2n_cfg)},
	{IWL_PCI_DEVICE(0x095A, 0x5420, iwl7265_2n_cfg)},
	{IWL_PCI_DEVICE(0x095A, 0x5090, iwl7265_2ac_cfg)},
	{IWL_PCI_DEVICE(0x095A, 0x5190, iwl7265_2ac_cfg)},
	{IWL_PCI_DEVICE(0x095A, 0x5590, iwl7265_2ac_cfg)},
	{IWL_PCI_DEVICE(0x095B, 0x5290, iwl7265_2ac_cfg)},
	{IWL_PCI_DEVICE(0x095A, 0x5490, iwl7265_2ac_cfg)},
	{IWL_PCI_DEVICE(0x095A, 0x5F10, iwl7265_2ac_cfg)},
	{IWL_PCI_DEVICE(0x095B, 0x5212, iwl7265_2ac_cfg)},
	{IWL_PCI_DEVICE(0x095B, 0x520A, iwl7265_2ac_cfg)},
	{IWL_PCI_DEVICE(0x095A, 0x9000, iwl7265_2ac_cfg)},
	{IWL_PCI_DEVICE(0x095A, 0x9400, iwl7265_2ac_cfg)},
	{IWL_PCI_DEVICE(0x095A, 0x9E10, iwl7265_2ac_cfg)},

/* 8000 Series */
	{IWL_PCI_DEVICE(0x24F3, 0x0010, iwl8260_2ac_cfg)},
	{IWL_PCI_DEVICE(0x24F3, 0x1010, iwl8260_2ac_cfg)},
	{IWL_PCI_DEVICE(0x24F3, 0x10B0, iwl8260_2ac_cfg)},
	{IWL_PCI_DEVICE(0x24F3, 0x0130, iwl8260_2ac_cfg)},
	{IWL_PCI_DEVICE(0x24F3, 0x1130, iwl8260_2ac_cfg)},
	{IWL_PCI_DEVICE(0x24F3, 0x0132, iwl8260_2ac_cfg)},
	{IWL_PCI_DEVICE(0x24F3, 0x1132, iwl8260_2ac_cfg)},
	{IWL_PCI_DEVICE(0x24F3, 0x0110, iwl8260_2ac_cfg)},
	{IWL_PCI_DEVICE(0x24F3, 0x01F0, iwl8260_2ac_cfg)},
	{IWL_PCI_DEVICE(0x24F3, 0x0012, iwl8260_2ac_cfg)},
	{IWL_PCI_DEVICE(0x24F3, 0x1012, iwl8260_2ac_cfg)},
	{IWL_PCI_DEVICE(0x24F3, 0x1110, iwl8260_2ac_cfg)},
	{IWL_PCI_DEVICE(0x24F3, 0x0050, iwl8260_2ac_cfg)},
	{IWL_PCI_DEVICE(0x24F3, 0x0250, iwl8260_2ac_cfg)},
	{IWL_PCI_DEVICE(0x24F3, 0x1050, iwl8260_2ac_cfg)},
	{IWL_PCI_DEVICE(0x24F3, 0x0150, iwl8260_2ac_cfg)},
	{IWL_PCI_DEVICE(0x24F3, 0x1150, iwl8260_2ac_cfg)},
	{IWL_PCI_DEVICE(0x24F4, 0x0030, iwl8260_2ac_cfg)},
	{IWL_PCI_DEVICE(0x24F4, 0x1030, iwl8260_2ac_cfg)},
	{IWL_PCI_DEVICE(0x24F3, 0xC010, iwl8260_2ac_cfg)},
	{IWL_PCI_DEVICE(0x24F3, 0xC110, iwl8260_2ac_cfg)},
	{IWL_PCI_DEVICE(0x24F3, 0xD010, iwl8260_2ac_cfg)},
	{IWL_PCI_DEVICE(0x24F3, 0xC050, iwl8260_2ac_cfg)},
	{IWL_PCI_DEVICE(0x24F3, 0xD050, iwl8260_2ac_cfg)},
	{IWL_PCI_DEVICE(0x24F3, 0xD0B0, iwl8260_2ac_cfg)},
	{IWL_PCI_DEVICE(0x24F3, 0xB0B0, iwl8260_2ac_cfg)},
	{IWL_PCI_DEVICE(0x24F3, 0x8010, iwl8260_2ac_cfg)},
	{IWL_PCI_DEVICE(0x24F3, 0x8110, iwl8260_2ac_cfg)},
	{IWL_PCI_DEVICE(0x24F3, 0x9010, iwl8260_2ac_cfg)},
	{IWL_PCI_DEVICE(0x24F3, 0x9110, iwl8260_2ac_cfg)},
	{IWL_PCI_DEVICE(0x24F4, 0x8030, iwl8260_2ac_cfg)},
	{IWL_PCI_DEVICE(0x24F4, 0x9030, iwl8260_2ac_cfg)},
	{IWL_PCI_DEVICE(0x24F4, 0xC030, iwl8260_2ac_cfg)},
	{IWL_PCI_DEVICE(0x24F4, 0xD030, iwl8260_2ac_cfg)},
	{IWL_PCI_DEVICE(0x24F3, 0x8130, iwl8260_2ac_cfg)},
	{IWL_PCI_DEVICE(0x24F3, 0x9130, iwl8260_2ac_cfg)},
	{IWL_PCI_DEVICE(0x24F3, 0x8132, iwl8260_2ac_cfg)},
	{IWL_PCI_DEVICE(0x24F3, 0x9132, iwl8260_2ac_cfg)},
	{IWL_PCI_DEVICE(0x24F3, 0x8050, iwl8260_2ac_cfg)},
	{IWL_PCI_DEVICE(0x24F3, 0x8150, iwl8260_2ac_cfg)},
	{IWL_PCI_DEVICE(0x24F3, 0x9050, iwl8260_2ac_cfg)},
	{IWL_PCI_DEVICE(0x24F3, 0x9150, iwl8260_2ac_cfg)},
	{IWL_PCI_DEVICE(0x24F3, 0x0004, iwl8260_2n_cfg)},
	{IWL_PCI_DEVICE(0x24F3, 0x0044, iwl8260_2n_cfg)},
	{IWL_PCI_DEVICE(0x24F5, 0x0010, iwl4165_2ac_cfg)},
	{IWL_PCI_DEVICE(0x24F6, 0x0030, iwl4165_2ac_cfg)},
	{IWL_PCI_DEVICE(0x24F3, 0x0810, iwl8260_2ac_cfg)},
	{IWL_PCI_DEVICE(0x24F3, 0x0910, iwl8260_2ac_cfg)},
	{IWL_PCI_DEVICE(0x24F3, 0x0850, iwl8260_2ac_cfg)},
	{IWL_PCI_DEVICE(0x24F3, 0x0950, iwl8260_2ac_cfg)},
	{IWL_PCI_DEVICE(0x24F3, 0x0930, iwl8260_2ac_cfg)},
	{IWL_PCI_DEVICE(0x24F3, 0x0000, iwl8265_2ac_cfg)},
	{IWL_PCI_DEVICE(0x24F3, 0x4010, iwl8260_2ac_cfg)},
	{IWL_PCI_DEVICE(0x24FD, 0x0010, iwl8265_2ac_cfg)},
	{IWL_PCI_DEVICE(0x24FD, 0x0110, iwl8265_2ac_cfg)},
	{IWL_PCI_DEVICE(0x24FD, 0x1110, iwl8265_2ac_cfg)},
	{IWL_PCI_DEVICE(0x24FD, 0x1130, iwl8265_2ac_cfg)},
	{IWL_PCI_DEVICE(0x24FD, 0x0130, iwl8265_2ac_cfg)},
	{IWL_PCI_DEVICE(0x24FD, 0x1010, iwl8265_2ac_cfg)},
	{IWL_PCI_DEVICE(0x24FD, 0x10D0, iwl8265_2ac_cfg)},
	{IWL_PCI_DEVICE(0x24FD, 0x0050, iwl8265_2ac_cfg)},
	{IWL_PCI_DEVICE(0x24FD, 0x0150, iwl8265_2ac_cfg)},
	{IWL_PCI_DEVICE(0x24FD, 0x9010, iwl8265_2ac_cfg)},
	{IWL_PCI_DEVICE(0x24FD, 0x8110, iwl8265_2ac_cfg)},
	{IWL_PCI_DEVICE(0x24FD, 0x8050, iwl8265_2ac_cfg)},
	{IWL_PCI_DEVICE(0x24FD, 0x8010, iwl8265_2ac_cfg)},
	{IWL_PCI_DEVICE(0x24FD, 0x0810, iwl8265_2ac_cfg)},
	{IWL_PCI_DEVICE(0x24FD, 0x9110, iwl8265_2ac_cfg)},
	{IWL_PCI_DEVICE(0x24FD, 0x8130, iwl8265_2ac_cfg)},
	{IWL_PCI_DEVICE(0x24FD, 0x0910, iwl8265_2ac_cfg)},
	{IWL_PCI_DEVICE(0x24FD, 0x0930, iwl8265_2ac_cfg)},
	{IWL_PCI_DEVICE(0x24FD, 0x0950, iwl8265_2ac_cfg)},
	{IWL_PCI_DEVICE(0x24FD, 0x0850, iwl8265_2ac_cfg)},
	{IWL_PCI_DEVICE(0x24FD, 0x1014, iwl8265_2ac_cfg)},
	{IWL_PCI_DEVICE(0x24FD, 0x3E02, iwl8275_2ac_cfg)},
	{IWL_PCI_DEVICE(0x24FD, 0x3E01, iwl8275_2ac_cfg)},
	{IWL_PCI_DEVICE(0x24FD, 0x1012, iwl8275_2ac_cfg)},
	{IWL_PCI_DEVICE(0x24FD, 0x0012, iwl8275_2ac_cfg)},
	{IWL_PCI_DEVICE(0x24FD, 0x0014, iwl8265_2ac_cfg)},
	{IWL_PCI_DEVICE(0x24FD, 0x9074, iwl8265_2ac_cfg)},

/* 9000 Series */
	{IWL_PCI_DEVICE(0x2526, PCI_ANY_ID, iwl9000_trans_cfg)},
	{IWL_PCI_DEVICE(0x271B, PCI_ANY_ID, iwl9560_trans_cfg)},
	{IWL_PCI_DEVICE(0x271C, PCI_ANY_ID, iwl9560_trans_cfg)},
	{IWL_PCI_DEVICE(0x30DC, PCI_ANY_ID, iwl9560_trans_cfg)},
	{IWL_PCI_DEVICE(0x31DC, PCI_ANY_ID, iwl9560_shared_clk_trans_cfg)},
	{IWL_PCI_DEVICE(0x9DF0, PCI_ANY_ID, iwl9560_trans_cfg)},
	{IWL_PCI_DEVICE(0xA370, PCI_ANY_ID, iwl9560_trans_cfg)},

/* Qu devices */
	{IWL_PCI_DEVICE(0x02F0, PCI_ANY_ID, iwl_qu_trans_cfg)},
	{IWL_PCI_DEVICE(0x06F0, PCI_ANY_ID, iwl_qu_trans_cfg)},
	{IWL_PCI_DEVICE(0x34F0, PCI_ANY_ID, iwl_qu_trans_cfg)},
	{IWL_PCI_DEVICE(0x3DF0, PCI_ANY_ID, iwl_qu_trans_cfg)},

	{IWL_PCI_DEVICE(0x43F0, PCI_ANY_ID, iwl_qu_long_latency_trans_cfg)},
	{IWL_PCI_DEVICE(0xA0F0, PCI_ANY_ID, iwl_qu_long_latency_trans_cfg)},

	{IWL_PCI_DEVICE(0x2720, PCI_ANY_ID, iwl_qnj_trans_cfg)},

	{IWL_PCI_DEVICE(0x2723, PCI_ANY_ID, iwl_ax200_trans_cfg)},

	{IWL_PCI_DEVICE(0x2725, 0x0090, iwlax211_2ax_cfg_so_gf_a0)},
	{IWL_PCI_DEVICE(0x2725, 0x0020, iwlax210_2ax_cfg_ty_gf_a0)},
	{IWL_PCI_DEVICE(0x2725, 0x0310, iwlax210_2ax_cfg_ty_gf_a0)},
	{IWL_PCI_DEVICE(0x2725, 0x0510, iwlax210_2ax_cfg_ty_gf_a0)},
	{IWL_PCI_DEVICE(0x2725, 0x0A10, iwlax210_2ax_cfg_ty_gf_a0)},
	{IWL_PCI_DEVICE(0x2725, 0x00B0, iwlax411_2ax_cfg_so_gf4_a0)},
	{IWL_PCI_DEVICE(0x7A70, 0x0090, iwlax211_2ax_cfg_so_gf_a0)},
	{IWL_PCI_DEVICE(0x7A70, 0x0310, iwlax211_2ax_cfg_so_gf_a0)},
	{IWL_PCI_DEVICE(0x7A70, 0x0510, iwlax211_2ax_cfg_so_gf_a0)},
	{IWL_PCI_DEVICE(0x7A70, 0x0A10, iwlax211_2ax_cfg_so_gf_a0)},
	{IWL_PCI_DEVICE(0x7AF0, 0x0090, iwlax211_2ax_cfg_so_gf_a0)},
	{IWL_PCI_DEVICE(0x7AF0, 0x0310, iwlax211_2ax_cfg_so_gf_a0)},
	{IWL_PCI_DEVICE(0x7AF0, 0x0510, iwlax211_2ax_cfg_so_gf_a0)},
	{IWL_PCI_DEVICE(0x7AF0, 0x0A10, iwlax211_2ax_cfg_so_gf_a0)},

#endif /* CONFIG_IWLMVM */

	{0}
};
MODULE_DEVICE_TABLE(pci, iwl_hw_card_ids);

#define _IWL_DEV_INFO(_device, _subdevice, _mac_type, _mac_step, _rf_type, \
		      _rf_id, _no_160, _cores, _cfg, _name)		   \
	{ .device = (_device), .subdevice = (_subdevice), .cfg = &(_cfg),  \
	  .name = _name, .mac_type = _mac_type, .rf_type = _rf_type,	   \
	  .no_160 = _no_160, .cores = _cores, .rf_id = _rf_id,		   \
	  .mac_step = _mac_step }

#define IWL_DEV_INFO(_device, _subdevice, _cfg, _name) \
	_IWL_DEV_INFO(_device, _subdevice, IWL_CFG_ANY, IWL_CFG_ANY,	   \
		      IWL_CFG_ANY, IWL_CFG_ANY, IWL_CFG_ANY, IWL_CFG_ANY,  \
		      _cfg, _name)

static const struct iwl_dev_info iwl_dev_info_table[] = {
#if IS_ENABLED(CONFIG_IWLMVM)
/* 9000 */
	IWL_DEV_INFO(0x2526, 0x1550, iwl9260_2ac_cfg, iwl9260_killer_1550_name),
	IWL_DEV_INFO(0x2526, 0x1551, iwl9560_2ac_cfg_soc, iwl9560_killer_1550s_name),
	IWL_DEV_INFO(0x2526, 0x1552, iwl9560_2ac_cfg_soc, iwl9560_killer_1550i_name),
	IWL_DEV_INFO(0x30DC, 0x1551, iwl9560_2ac_cfg_soc, iwl9560_killer_1550s_name),
	IWL_DEV_INFO(0x30DC, 0x1552, iwl9560_2ac_cfg_soc, iwl9560_killer_1550i_name),
	IWL_DEV_INFO(0x31DC, 0x1551, iwl9560_2ac_cfg_soc, iwl9560_killer_1550s_name),
	IWL_DEV_INFO(0x31DC, 0x1552, iwl9560_2ac_cfg_soc, iwl9560_killer_1550i_name),

	IWL_DEV_INFO(0x271C, 0x0214, iwl9260_2ac_cfg, iwl9260_1_name),

/* AX200 */
	IWL_DEV_INFO(0x2723, 0x1653, iwl_ax200_cfg_cc, iwl_ax200_killer_1650w_name),
	IWL_DEV_INFO(0x2723, 0x1654, iwl_ax200_cfg_cc, iwl_ax200_killer_1650x_name),
	IWL_DEV_INFO(0x2723, IWL_CFG_ANY, iwl_ax200_cfg_cc, iwl_ax200_name),

/* Qu with Hr */
	IWL_DEV_INFO(0x43F0, 0x0044, iwl_ax101_cfg_qu_hr, NULL),
	IWL_DEV_INFO(0x43F0, 0x0070, iwl_ax201_cfg_qu_hr, NULL),
	IWL_DEV_INFO(0x43F0, 0x0074, iwl_ax201_cfg_qu_hr, NULL),
	IWL_DEV_INFO(0x43F0, 0x0078, iwl_ax201_cfg_qu_hr, NULL),
	IWL_DEV_INFO(0x43F0, 0x007C, iwl_ax201_cfg_qu_hr, NULL),
	IWL_DEV_INFO(0x43F0, 0x0244, iwl_ax101_cfg_qu_hr, NULL),
	IWL_DEV_INFO(0x43F0, 0x1651, killer1650s_2ax_cfg_qu_b0_hr_b0, NULL),
	IWL_DEV_INFO(0x43F0, 0x1652, killer1650i_2ax_cfg_qu_b0_hr_b0, NULL),
	IWL_DEV_INFO(0x43F0, 0x2074, iwl_ax201_cfg_qu_hr, NULL),
	IWL_DEV_INFO(0x43F0, 0x4070, iwl_ax201_cfg_qu_hr, NULL),
	IWL_DEV_INFO(0x43F0, 0x4244, iwl_ax101_cfg_qu_hr, NULL),
	IWL_DEV_INFO(0xA0F0, 0x0044, iwl_ax101_cfg_qu_hr, NULL),
	IWL_DEV_INFO(0xA0F0, 0x0070, iwl_ax201_cfg_qu_hr, NULL),
	IWL_DEV_INFO(0xA0F0, 0x0074, iwl_ax201_cfg_qu_hr, NULL),
	IWL_DEV_INFO(0xA0F0, 0x0078, iwl_ax201_cfg_qu_hr, NULL),
	IWL_DEV_INFO(0xA0F0, 0x007C, iwl_ax201_cfg_qu_hr, NULL),
	IWL_DEV_INFO(0xA0F0, 0x0244, iwl_ax101_cfg_qu_hr, NULL),
	IWL_DEV_INFO(0xA0F0, 0x0A10, iwl_ax201_cfg_qu_hr, NULL),
	IWL_DEV_INFO(0xA0F0, 0x1651, killer1650s_2ax_cfg_qu_b0_hr_b0, NULL),
	IWL_DEV_INFO(0xA0F0, 0x1652, killer1650i_2ax_cfg_qu_b0_hr_b0, NULL),
	IWL_DEV_INFO(0xA0F0, 0x2074, iwl_ax201_cfg_qu_hr, NULL),
	IWL_DEV_INFO(0xA0F0, 0x4070, iwl_ax201_cfg_qu_hr, NULL),
	IWL_DEV_INFO(0xA0F0, 0x4244, iwl_ax101_cfg_qu_hr, NULL),
	IWL_DEV_INFO(0x02F0, 0x0070, iwl_ax201_cfg_quz_hr, NULL),
	IWL_DEV_INFO(0x02F0, 0x0074, iwl_ax201_cfg_quz_hr, NULL),
	IWL_DEV_INFO(0x02F0, 0x0078, iwl_ax201_cfg_quz_hr, NULL),
	IWL_DEV_INFO(0x02F0, 0x007C, iwl_ax201_cfg_quz_hr, NULL),
	IWL_DEV_INFO(0x02F0, 0x0244, iwl_ax101_cfg_quz_hr, NULL),
	IWL_DEV_INFO(0x02F0, 0x0310, iwl_ax201_cfg_quz_hr, NULL),
	IWL_DEV_INFO(0x02F0, 0x1651, iwl_ax1650s_cfg_quz_hr, NULL),
	IWL_DEV_INFO(0x02F0, 0x1652, iwl_ax1650i_cfg_quz_hr, NULL),
	IWL_DEV_INFO(0x02F0, 0x2074, iwl_ax201_cfg_quz_hr, NULL),
	IWL_DEV_INFO(0x02F0, 0x4070, iwl_ax201_cfg_quz_hr, NULL),
	IWL_DEV_INFO(0x02F0, 0x4244, iwl_ax101_cfg_quz_hr, NULL),
	IWL_DEV_INFO(0x06F0, 0x0070, iwl_ax201_cfg_quz_hr, NULL),
	IWL_DEV_INFO(0x06F0, 0x0074, iwl_ax201_cfg_quz_hr, NULL),
	IWL_DEV_INFO(0x06F0, 0x0078, iwl_ax201_cfg_quz_hr, NULL),
	IWL_DEV_INFO(0x06F0, 0x007C, iwl_ax201_cfg_quz_hr, NULL),
	IWL_DEV_INFO(0x06F0, 0x0244, iwl_ax101_cfg_quz_hr, NULL),
	IWL_DEV_INFO(0x06F0, 0x0310, iwl_ax201_cfg_quz_hr, NULL),
	IWL_DEV_INFO(0x06F0, 0x1651, iwl_ax1650s_cfg_quz_hr, NULL),
	IWL_DEV_INFO(0x06F0, 0x1652, iwl_ax1650i_cfg_quz_hr, NULL),
	IWL_DEV_INFO(0x06F0, 0x2074, iwl_ax201_cfg_quz_hr, NULL),
	IWL_DEV_INFO(0x06F0, 0x4070, iwl_ax201_cfg_quz_hr, NULL),
	IWL_DEV_INFO(0x06F0, 0x4244, iwl_ax101_cfg_quz_hr, NULL),
	IWL_DEV_INFO(0x34F0, 0x0044, iwl_ax101_cfg_qu_hr, NULL),
	IWL_DEV_INFO(0x34F0, 0x0070, iwl_ax201_cfg_qu_hr, NULL),
	IWL_DEV_INFO(0x34F0, 0x0074, iwl_ax201_cfg_qu_hr, NULL),
	IWL_DEV_INFO(0x34F0, 0x0078, iwl_ax201_cfg_qu_hr, NULL),
	IWL_DEV_INFO(0x34F0, 0x007C, iwl_ax201_cfg_qu_hr, NULL),
	IWL_DEV_INFO(0x34F0, 0x0244, iwl_ax101_cfg_qu_hr, NULL),
	IWL_DEV_INFO(0x34F0, 0x0310, iwl_ax201_cfg_qu_hr, NULL),
	IWL_DEV_INFO(0x34F0, 0x1651, killer1650s_2ax_cfg_qu_b0_hr_b0, NULL),
	IWL_DEV_INFO(0x34F0, 0x1652, killer1650i_2ax_cfg_qu_b0_hr_b0, NULL),
	IWL_DEV_INFO(0x34F0, 0x2074, iwl_ax201_cfg_qu_hr, NULL),
	IWL_DEV_INFO(0x34F0, 0x4070, iwl_ax201_cfg_qu_hr, NULL),
	IWL_DEV_INFO(0x34F0, 0x4244, iwl_ax101_cfg_qu_hr, NULL),

	IWL_DEV_INFO(0x3DF0, 0x0044, iwl_ax101_cfg_qu_hr, NULL),
	IWL_DEV_INFO(0x3DF0, 0x0070, iwl_ax201_cfg_qu_hr, NULL),
	IWL_DEV_INFO(0x3DF0, 0x0074, iwl_ax201_cfg_qu_hr, NULL),
	IWL_DEV_INFO(0x3DF0, 0x0078, iwl_ax201_cfg_qu_hr, NULL),
	IWL_DEV_INFO(0x3DF0, 0x007C, iwl_ax201_cfg_qu_hr, NULL),
	IWL_DEV_INFO(0x3DF0, 0x0244, iwl_ax101_cfg_qu_hr, NULL),
	IWL_DEV_INFO(0x3DF0, 0x0310, iwl_ax201_cfg_qu_hr, NULL),
	IWL_DEV_INFO(0x3DF0, 0x1651, killer1650s_2ax_cfg_qu_b0_hr_b0, NULL),
	IWL_DEV_INFO(0x3DF0, 0x1652, killer1650i_2ax_cfg_qu_b0_hr_b0, NULL),
	IWL_DEV_INFO(0x3DF0, 0x2074, iwl_ax201_cfg_qu_hr, NULL),
	IWL_DEV_INFO(0x3DF0, 0x4070, iwl_ax201_cfg_qu_hr, NULL),
	IWL_DEV_INFO(0x3DF0, 0x4244, iwl_ax101_cfg_qu_hr, NULL),

	IWL_DEV_INFO(0x2720, 0x0000, iwl22000_2ax_cfg_qnj_hr_b0, NULL),
	IWL_DEV_INFO(0x2720, 0x0040, iwl22000_2ax_cfg_qnj_hr_b0, NULL),
	IWL_DEV_INFO(0x2720, 0x0044, iwl22000_2ax_cfg_qnj_hr_b0, NULL),
	IWL_DEV_INFO(0x2720, 0x0070, iwl22000_2ax_cfg_qnj_hr_b0, NULL),
	IWL_DEV_INFO(0x2720, 0x0074, iwl22000_2ax_cfg_qnj_hr_b0, NULL),
	IWL_DEV_INFO(0x2720, 0x0078, iwl22000_2ax_cfg_qnj_hr_b0, NULL),
	IWL_DEV_INFO(0x2720, 0x007C, iwl22000_2ax_cfg_qnj_hr_b0, NULL),
	IWL_DEV_INFO(0x2720, 0x0244, iwl22000_2ax_cfg_qnj_hr_b0, NULL),
	IWL_DEV_INFO(0x2720, 0x0310, iwl22000_2ax_cfg_qnj_hr_b0, NULL),
	IWL_DEV_INFO(0x2720, 0x0A10, iwl22000_2ax_cfg_qnj_hr_b0, NULL),
	IWL_DEV_INFO(0x2720, 0x1080, iwl22000_2ax_cfg_qnj_hr_b0, NULL),
	IWL_DEV_INFO(0x2720, 0x1651, iwl22000_2ax_cfg_qnj_hr_b0, NULL),
	IWL_DEV_INFO(0x2720, 0x1652, iwl22000_2ax_cfg_qnj_hr_b0, NULL),
	IWL_DEV_INFO(0x2720, 0x2074, iwl22000_2ax_cfg_qnj_hr_b0, NULL),
	IWL_DEV_INFO(0x2720, 0x4070, iwl22000_2ax_cfg_qnj_hr_b0, NULL),
	IWL_DEV_INFO(0x2720, 0x4244, iwl22000_2ax_cfg_qnj_hr_b0, NULL),

	_IWL_DEV_INFO(IWL_CFG_ANY, IWL_CFG_ANY,
		      IWL_CFG_MAC_TYPE_PU, IWL_CFG_ANY,
		      IWL_CFG_RF_TYPE_JF1, IWL_CFG_RF_ID_JF1,
		      IWL_CFG_160, IWL_CFG_CORES_BT,
		      iwl9560_2ac_cfg_soc, iwl9461_160_name),
	_IWL_DEV_INFO(IWL_CFG_ANY, IWL_CFG_ANY,
		      IWL_CFG_MAC_TYPE_PU, IWL_CFG_ANY,
		      IWL_CFG_RF_TYPE_JF1, IWL_CFG_RF_ID_JF1,
		      IWL_CFG_NO_160, IWL_CFG_CORES_BT,
		      iwl9560_2ac_cfg_soc, iwl9461_name),
	_IWL_DEV_INFO(IWL_CFG_ANY, IWL_CFG_ANY,
		      IWL_CFG_MAC_TYPE_PU, IWL_CFG_ANY,
		      IWL_CFG_RF_TYPE_JF1, IWL_CFG_RF_ID_JF1_DIV,
		      IWL_CFG_160, IWL_CFG_CORES_BT,
		      iwl9560_2ac_cfg_soc, iwl9462_160_name),
	_IWL_DEV_INFO(IWL_CFG_ANY, IWL_CFG_ANY,
		      IWL_CFG_MAC_TYPE_PU, IWL_CFG_ANY,
		      IWL_CFG_RF_TYPE_JF1, IWL_CFG_RF_ID_JF1_DIV,
		      IWL_CFG_NO_160, IWL_CFG_CORES_BT,
		      iwl9560_2ac_cfg_soc, iwl9462_name),

	_IWL_DEV_INFO(IWL_CFG_ANY, IWL_CFG_ANY,
		      IWL_CFG_MAC_TYPE_PU, IWL_CFG_ANY,
		      IWL_CFG_RF_TYPE_JF2, IWL_CFG_RF_ID_JF,
		      IWL_CFG_160, IWL_CFG_CORES_BT,
		      iwl9560_2ac_cfg_soc, iwl9560_160_name),
	_IWL_DEV_INFO(IWL_CFG_ANY, IWL_CFG_ANY,
		      IWL_CFG_MAC_TYPE_PU, IWL_CFG_ANY,
		      IWL_CFG_RF_TYPE_JF2, IWL_CFG_RF_ID_JF,
		      IWL_CFG_NO_160, IWL_CFG_CORES_BT,
		      iwl9560_2ac_cfg_soc, iwl9560_name),

	_IWL_DEV_INFO(0x2526, IWL_CFG_ANY,
		      IWL_CFG_MAC_TYPE_PNJ, IWL_CFG_ANY,
		      IWL_CFG_RF_TYPE_JF1, IWL_CFG_RF_ID_JF1,
		      IWL_CFG_160, IWL_CFG_CORES_BT,
		      iwl9260_2ac_cfg, iwl9461_160_name),
	_IWL_DEV_INFO(0x2526, IWL_CFG_ANY,
		      IWL_CFG_MAC_TYPE_PNJ, IWL_CFG_ANY,
		      IWL_CFG_RF_TYPE_JF1, IWL_CFG_RF_ID_JF1,
		      IWL_CFG_NO_160, IWL_CFG_CORES_BT,
		      iwl9260_2ac_cfg, iwl9461_name),
	_IWL_DEV_INFO(0x2526, IWL_CFG_ANY,
		      IWL_CFG_MAC_TYPE_PNJ, IWL_CFG_ANY,
		      IWL_CFG_RF_TYPE_JF1, IWL_CFG_RF_ID_JF1_DIV,
		      IWL_CFG_160, IWL_CFG_CORES_BT,
		      iwl9260_2ac_cfg, iwl9462_160_name),
	_IWL_DEV_INFO(0x2526, IWL_CFG_ANY,
		      IWL_CFG_MAC_TYPE_PNJ, IWL_CFG_ANY,
		      IWL_CFG_RF_TYPE_JF1, IWL_CFG_RF_ID_JF1_DIV,
		      IWL_CFG_NO_160, IWL_CFG_CORES_BT,
		      iwl9260_2ac_cfg, iwl9462_name),

	_IWL_DEV_INFO(0x2526, IWL_CFG_ANY,
		      IWL_CFG_MAC_TYPE_PNJ, IWL_CFG_ANY,
		      IWL_CFG_RF_TYPE_JF2, IWL_CFG_RF_ID_JF,
		      IWL_CFG_160, IWL_CFG_CORES_BT,
		      iwl9260_2ac_cfg, iwl9560_160_name),
	_IWL_DEV_INFO(0x2526, IWL_CFG_ANY,
		      IWL_CFG_MAC_TYPE_PNJ, IWL_CFG_ANY,
		      IWL_CFG_RF_TYPE_JF2, IWL_CFG_RF_ID_JF,
		      IWL_CFG_NO_160, IWL_CFG_CORES_BT,
		      iwl9260_2ac_cfg, iwl9560_name),

	_IWL_DEV_INFO(0x2526, IWL_CFG_ANY,
		      IWL_CFG_MAC_TYPE_TH, IWL_CFG_ANY,
		      IWL_CFG_RF_TYPE_TH, IWL_CFG_ANY,
		      IWL_CFG_160, IWL_CFG_CORES_BT_GNSS,
		      iwl9260_2ac_cfg, iwl9270_160_name),
	_IWL_DEV_INFO(0x2526, IWL_CFG_ANY,
		      IWL_CFG_MAC_TYPE_TH, IWL_CFG_ANY,
		      IWL_CFG_RF_TYPE_TH, IWL_CFG_ANY,
		      IWL_CFG_NO_160, IWL_CFG_CORES_BT_GNSS,
		      iwl9260_2ac_cfg, iwl9270_name),

	_IWL_DEV_INFO(0x271B, IWL_CFG_ANY,
		      IWL_CFG_MAC_TYPE_TH, IWL_CFG_ANY,
		      IWL_CFG_RF_TYPE_TH1, IWL_CFG_ANY,
		      IWL_CFG_160, IWL_CFG_CORES_BT,
		      iwl9260_2ac_cfg, iwl9162_160_name),
	_IWL_DEV_INFO(0x271B, IWL_CFG_ANY,
		      IWL_CFG_MAC_TYPE_TH, IWL_CFG_ANY,
		      IWL_CFG_RF_TYPE_TH1, IWL_CFG_ANY,
		      IWL_CFG_NO_160, IWL_CFG_CORES_BT,
		      iwl9260_2ac_cfg, iwl9162_name),

	_IWL_DEV_INFO(0x2526, IWL_CFG_ANY,
		      IWL_CFG_MAC_TYPE_TH, IWL_CFG_ANY,
		      IWL_CFG_RF_TYPE_TH, IWL_CFG_ANY,
		      IWL_CFG_160, IWL_CFG_CORES_BT,
		      iwl9260_2ac_cfg, iwl9260_160_name),
	_IWL_DEV_INFO(0x2526, IWL_CFG_ANY,
		      IWL_CFG_MAC_TYPE_TH, IWL_CFG_ANY,
		      IWL_CFG_RF_TYPE_TH, IWL_CFG_ANY,
		      IWL_CFG_NO_160, IWL_CFG_CORES_BT,
		      iwl9260_2ac_cfg, iwl9260_name),

	/* Qu with Jf */
	/* Qu B step */
	_IWL_DEV_INFO(IWL_CFG_ANY, IWL_CFG_ANY,
		      IWL_CFG_MAC_TYPE_QU, SILICON_B_STEP,
		      IWL_CFG_RF_TYPE_JF1, IWL_CFG_RF_ID_JF1,
		      IWL_CFG_160, IWL_CFG_CORES_BT,
		      iwl9560_qu_b0_jf_b0_cfg, iwl9461_160_name),
	_IWL_DEV_INFO(IWL_CFG_ANY, IWL_CFG_ANY,
		      IWL_CFG_MAC_TYPE_QU, SILICON_B_STEP,
		      IWL_CFG_RF_TYPE_JF1, IWL_CFG_RF_ID_JF1,
		      IWL_CFG_NO_160, IWL_CFG_CORES_BT,
		      iwl9560_qu_b0_jf_b0_cfg, iwl9461_name),
	_IWL_DEV_INFO(IWL_CFG_ANY, IWL_CFG_ANY,
		      IWL_CFG_MAC_TYPE_QU, SILICON_B_STEP,
		      IWL_CFG_RF_TYPE_JF1, IWL_CFG_RF_ID_JF1_DIV,
		      IWL_CFG_160, IWL_CFG_CORES_BT,
		      iwl9560_qu_b0_jf_b0_cfg, iwl9462_160_name),
	_IWL_DEV_INFO(IWL_CFG_ANY, IWL_CFG_ANY,
		      IWL_CFG_MAC_TYPE_QU, SILICON_B_STEP,
		      IWL_CFG_RF_TYPE_JF1, IWL_CFG_RF_ID_JF1_DIV,
		      IWL_CFG_NO_160, IWL_CFG_CORES_BT,
		      iwl9560_qu_b0_jf_b0_cfg, iwl9462_name),

	_IWL_DEV_INFO(IWL_CFG_ANY, IWL_CFG_ANY,
		      IWL_CFG_MAC_TYPE_QU, SILICON_B_STEP,
		      IWL_CFG_RF_TYPE_JF2, IWL_CFG_RF_ID_JF,
		      IWL_CFG_160, IWL_CFG_CORES_BT,
		      iwl9560_qu_b0_jf_b0_cfg, iwl9560_160_name),
	_IWL_DEV_INFO(IWL_CFG_ANY, IWL_CFG_ANY,
		      IWL_CFG_MAC_TYPE_QU, SILICON_B_STEP,
		      IWL_CFG_RF_TYPE_JF2, IWL_CFG_RF_ID_JF,
		      IWL_CFG_NO_160, IWL_CFG_CORES_BT,
		      iwl9560_qu_b0_jf_b0_cfg, iwl9560_name),

	_IWL_DEV_INFO(IWL_CFG_ANY, 0x1551,
		      IWL_CFG_MAC_TYPE_QU, SILICON_B_STEP,
		      IWL_CFG_RF_TYPE_JF2, IWL_CFG_RF_ID_JF,
		      IWL_CFG_NO_160, IWL_CFG_CORES_BT,
		      iwl9560_qu_b0_jf_b0_cfg, iwl9560_killer_1550s_name),
	_IWL_DEV_INFO(IWL_CFG_ANY, 0x1552,
		      IWL_CFG_MAC_TYPE_QU, SILICON_B_STEP,
		      IWL_CFG_RF_TYPE_JF2, IWL_CFG_RF_ID_JF,
		      IWL_CFG_NO_160, IWL_CFG_CORES_BT,
		      iwl9560_qu_b0_jf_b0_cfg, iwl9560_killer_1550i_name),

	/* Qu C step */
	_IWL_DEV_INFO(IWL_CFG_ANY, IWL_CFG_ANY,
		      IWL_CFG_MAC_TYPE_QU, SILICON_C_STEP,
		      IWL_CFG_RF_TYPE_JF1, IWL_CFG_RF_ID_JF1,
		      IWL_CFG_160, IWL_CFG_CORES_BT,
		      iwl9560_qu_c0_jf_b0_cfg, iwl9461_160_name),
	_IWL_DEV_INFO(IWL_CFG_ANY, IWL_CFG_ANY,
		      IWL_CFG_MAC_TYPE_QU, SILICON_C_STEP,
		      IWL_CFG_RF_TYPE_JF1, IWL_CFG_RF_ID_JF1,
		      IWL_CFG_NO_160, IWL_CFG_CORES_BT,
		      iwl9560_qu_c0_jf_b0_cfg, iwl9461_name),
	_IWL_DEV_INFO(IWL_CFG_ANY, IWL_CFG_ANY,
		      IWL_CFG_MAC_TYPE_QU, SILICON_C_STEP,
		      IWL_CFG_RF_TYPE_JF1, IWL_CFG_RF_ID_JF1_DIV,
		      IWL_CFG_160, IWL_CFG_CORES_BT,
		      iwl9560_qu_c0_jf_b0_cfg, iwl9462_160_name),
	_IWL_DEV_INFO(IWL_CFG_ANY, IWL_CFG_ANY,
		      IWL_CFG_MAC_TYPE_QU, SILICON_C_STEP,
		      IWL_CFG_RF_TYPE_JF1, IWL_CFG_RF_ID_JF1_DIV,
		      IWL_CFG_NO_160, IWL_CFG_CORES_BT,
		      iwl9560_qu_c0_jf_b0_cfg, iwl9462_name),

	_IWL_DEV_INFO(IWL_CFG_ANY, IWL_CFG_ANY,
		      IWL_CFG_MAC_TYPE_QU, SILICON_C_STEP,
		      IWL_CFG_RF_TYPE_JF2, IWL_CFG_RF_ID_JF,
		      IWL_CFG_160, IWL_CFG_CORES_BT,
		      iwl9560_qu_c0_jf_b0_cfg, iwl9560_160_name),
	_IWL_DEV_INFO(IWL_CFG_ANY, IWL_CFG_ANY,
		      IWL_CFG_MAC_TYPE_QU, SILICON_C_STEP,
		      IWL_CFG_RF_TYPE_JF2, IWL_CFG_RF_ID_JF,
		      IWL_CFG_NO_160, IWL_CFG_CORES_BT,
		      iwl9560_qu_c0_jf_b0_cfg, iwl9560_name),

	_IWL_DEV_INFO(IWL_CFG_ANY, 0x1551,
		      IWL_CFG_MAC_TYPE_QU, SILICON_C_STEP,
		      IWL_CFG_RF_TYPE_JF2, IWL_CFG_RF_ID_JF,
		      IWL_CFG_160, IWL_CFG_CORES_BT,
		      iwl9560_qu_c0_jf_b0_cfg, iwl9560_killer_1550s_name),
	_IWL_DEV_INFO(IWL_CFG_ANY, 0x1552,
		      IWL_CFG_MAC_TYPE_QU, SILICON_C_STEP,
		      IWL_CFG_RF_TYPE_JF2, IWL_CFG_RF_ID_JF,
		      IWL_CFG_NO_160, IWL_CFG_CORES_BT,
		      iwl9560_qu_c0_jf_b0_cfg, iwl9560_killer_1550i_name),

	/* QuZ */
	_IWL_DEV_INFO(IWL_CFG_ANY, IWL_CFG_ANY,
		      IWL_CFG_MAC_TYPE_QUZ, IWL_CFG_ANY,
		      IWL_CFG_RF_TYPE_JF1, IWL_CFG_RF_ID_JF1,
		      IWL_CFG_160, IWL_CFG_CORES_BT,
		      iwl9560_quz_a0_jf_b0_cfg, iwl9461_160_name),
	_IWL_DEV_INFO(IWL_CFG_ANY, IWL_CFG_ANY,
		      IWL_CFG_MAC_TYPE_QUZ, IWL_CFG_ANY,
		      IWL_CFG_RF_TYPE_JF1, IWL_CFG_RF_ID_JF1,
		      IWL_CFG_NO_160, IWL_CFG_CORES_BT,
		      iwl9560_quz_a0_jf_b0_cfg, iwl9461_name),
	_IWL_DEV_INFO(IWL_CFG_ANY, IWL_CFG_ANY,
		      IWL_CFG_MAC_TYPE_QUZ, IWL_CFG_ANY,
		      IWL_CFG_RF_TYPE_JF1, IWL_CFG_RF_ID_JF1_DIV,
		      IWL_CFG_160, IWL_CFG_CORES_BT,
		      iwl9560_quz_a0_jf_b0_cfg, iwl9462_160_name),
	_IWL_DEV_INFO(IWL_CFG_ANY, IWL_CFG_ANY,
		      IWL_CFG_MAC_TYPE_QUZ, IWL_CFG_ANY,
		      IWL_CFG_RF_TYPE_JF1, IWL_CFG_RF_ID_JF1_DIV,
		      IWL_CFG_NO_160, IWL_CFG_CORES_BT,
		      iwl9560_quz_a0_jf_b0_cfg, iwl9462_name),

	_IWL_DEV_INFO(IWL_CFG_ANY, IWL_CFG_ANY,
		      IWL_CFG_MAC_TYPE_QUZ, IWL_CFG_ANY,
		      IWL_CFG_RF_TYPE_JF2, IWL_CFG_RF_ID_JF,
		      IWL_CFG_160, IWL_CFG_CORES_BT,
		      iwl9560_quz_a0_jf_b0_cfg, iwl9560_160_name),
	_IWL_DEV_INFO(IWL_CFG_ANY, IWL_CFG_ANY,
		      IWL_CFG_MAC_TYPE_QUZ, IWL_CFG_ANY,
		      IWL_CFG_RF_TYPE_JF2, IWL_CFG_RF_ID_JF,
		      IWL_CFG_NO_160, IWL_CFG_CORES_BT,
		      iwl9560_quz_a0_jf_b0_cfg, iwl9560_name),

	_IWL_DEV_INFO(IWL_CFG_ANY, 0x1551,
		      IWL_CFG_MAC_TYPE_QUZ, IWL_CFG_ANY,
		      IWL_CFG_RF_TYPE_JF2, IWL_CFG_RF_ID_JF,
		      IWL_CFG_160, IWL_CFG_CORES_BT,
		      iwl9560_quz_a0_jf_b0_cfg, iwl9560_killer_1550s_name),
	_IWL_DEV_INFO(IWL_CFG_ANY, 0x1552,
		      IWL_CFG_MAC_TYPE_QUZ, IWL_CFG_ANY,
		      IWL_CFG_RF_TYPE_JF2, IWL_CFG_RF_ID_JF,
		      IWL_CFG_NO_160, IWL_CFG_CORES_BT,
		      iwl9560_quz_a0_jf_b0_cfg, iwl9560_killer_1550i_name),

	/* QnJ */
	_IWL_DEV_INFO(IWL_CFG_ANY, IWL_CFG_ANY,
		      IWL_CFG_MAC_TYPE_QNJ, IWL_CFG_ANY,
		      IWL_CFG_RF_TYPE_JF1, IWL_CFG_RF_ID_JF1,
		      IWL_CFG_160, IWL_CFG_CORES_BT,
		      iwl9560_qnj_b0_jf_b0_cfg, iwl9461_160_name),
	_IWL_DEV_INFO(IWL_CFG_ANY, IWL_CFG_ANY,
		      IWL_CFG_MAC_TYPE_QNJ, IWL_CFG_ANY,
		      IWL_CFG_RF_TYPE_JF1, IWL_CFG_RF_ID_JF1,
		      IWL_CFG_NO_160, IWL_CFG_CORES_BT,
		      iwl9560_qnj_b0_jf_b0_cfg, iwl9461_name),
	_IWL_DEV_INFO(IWL_CFG_ANY, IWL_CFG_ANY,
		      IWL_CFG_MAC_TYPE_QNJ, IWL_CFG_ANY,
		      IWL_CFG_RF_TYPE_JF1, IWL_CFG_RF_ID_JF1_DIV,
		      IWL_CFG_160, IWL_CFG_CORES_BT,
		      iwl9560_qnj_b0_jf_b0_cfg, iwl9462_160_name),
	_IWL_DEV_INFO(IWL_CFG_ANY, IWL_CFG_ANY,
		      IWL_CFG_MAC_TYPE_QNJ, IWL_CFG_ANY,
		      IWL_CFG_RF_TYPE_JF1, IWL_CFG_RF_ID_JF1_DIV,
		      IWL_CFG_NO_160, IWL_CFG_CORES_BT,
		      iwl9560_qnj_b0_jf_b0_cfg, iwl9462_name),

	_IWL_DEV_INFO(IWL_CFG_ANY, IWL_CFG_ANY,
		      IWL_CFG_MAC_TYPE_QNJ, IWL_CFG_ANY,
		      IWL_CFG_RF_TYPE_JF2, IWL_CFG_RF_ID_JF,
		      IWL_CFG_160, IWL_CFG_CORES_BT,
		      iwl9560_qnj_b0_jf_b0_cfg, iwl9560_160_name),
	_IWL_DEV_INFO(IWL_CFG_ANY, IWL_CFG_ANY,
		      IWL_CFG_MAC_TYPE_QNJ, IWL_CFG_ANY,
		      IWL_CFG_RF_TYPE_JF2, IWL_CFG_RF_ID_JF,
		      IWL_CFG_NO_160, IWL_CFG_CORES_BT,
		      iwl9560_qnj_b0_jf_b0_cfg, iwl9560_name),

	_IWL_DEV_INFO(IWL_CFG_ANY, 0x1551,
		      IWL_CFG_MAC_TYPE_QNJ, IWL_CFG_ANY,
		      IWL_CFG_RF_TYPE_JF2, IWL_CFG_RF_ID_JF,
		      IWL_CFG_160, IWL_CFG_CORES_BT,
		      iwl9560_qnj_b0_jf_b0_cfg, iwl9560_killer_1550s_name),
	_IWL_DEV_INFO(IWL_CFG_ANY, 0x1552,
		      IWL_CFG_MAC_TYPE_QNJ, IWL_CFG_ANY,
		      IWL_CFG_RF_TYPE_JF2, IWL_CFG_RF_ID_JF,
		      IWL_CFG_NO_160, IWL_CFG_CORES_BT,
		      iwl9560_qnj_b0_jf_b0_cfg, iwl9560_killer_1550i_name),
#endif /* CONFIG_IWLMVM */
};

/* PCI registers */
#define PCI_CFG_RETRY_TIMEOUT	0x041

static int iwl_pci_probe(struct pci_dev *pdev, const struct pci_device_id *ent)
{
	const struct iwl_cfg_trans_params *trans =
		(struct iwl_cfg_trans_params *)(ent->driver_data);
	const struct iwl_cfg *cfg_7265d __maybe_unused = NULL;
	struct iwl_trans *iwl_trans;
	struct iwl_trans_pcie *trans_pcie;
	unsigned long flags;
	int i, ret;
	/*
	 * This is needed for backwards compatibility with the old
	 * tables, so we don't need to change all the config structs
	 * at the same time.  The cfg is used to compare with the old
	 * full cfg structs.
	 */
	const struct iwl_cfg *cfg = (struct iwl_cfg *)(ent->driver_data);

	/* make sure trans is the first element in iwl_cfg */
	BUILD_BUG_ON(offsetof(struct iwl_cfg, trans));

	iwl_trans = iwl_trans_pcie_alloc(pdev, ent, trans);
	if (IS_ERR(iwl_trans))
		return PTR_ERR(iwl_trans);

	trans_pcie = IWL_TRANS_GET_PCIE_TRANS(iwl_trans);

	/* the trans_cfg should never change, so set it now */
	iwl_trans->trans_cfg = trans;

	iwl_trans->hw_rf_id = iwl_read32(iwl_trans, CSR_HW_RF_ID);

	for (i = 0; i < ARRAY_SIZE(iwl_dev_info_table); i++) {
		const struct iwl_dev_info *dev_info = &iwl_dev_info_table[i];
		if ((dev_info->device == (u16)IWL_CFG_ANY ||
		     dev_info->device == pdev->device) &&
		    (dev_info->subdevice == (u16)IWL_CFG_ANY ||
		     dev_info->subdevice == pdev->subsystem_device) &&
		    (dev_info->mac_type == (u16)IWL_CFG_ANY ||
		     dev_info->mac_type ==
		     CSR_HW_REV_TYPE(iwl_trans->hw_rev)) &&
		    (dev_info->mac_step == (u8)IWL_CFG_ANY ||
		     dev_info->mac_step ==
		     CSR_HW_REV_STEP(iwl_trans->hw_rev)) &&
		    (dev_info->rf_type == (u16)IWL_CFG_ANY ||
		     dev_info->rf_type ==
		     CSR_HW_RFID_TYPE(iwl_trans->hw_rf_id)) &&
		    (dev_info->rf_id == (u8)IWL_CFG_ANY ||
		     dev_info->rf_id ==
		     IWL_SUBDEVICE_RF_ID(pdev->subsystem_device)) &&
		    (dev_info->no_160 == (u8)IWL_CFG_ANY ||
		     dev_info->no_160 ==
		     IWL_SUBDEVICE_NO_160(pdev->subsystem_device)) &&
		    (dev_info->cores == (u8)IWL_CFG_ANY ||
		     dev_info->cores ==
		     IWL_SUBDEVICE_CORES(pdev->subsystem_device))) {
			iwl_trans->cfg = dev_info->cfg;
			iwl_trans->name = dev_info->name;
		}
	}

#if IS_ENABLED(CONFIG_IWLMVM)
	/*
	 * special-case 7265D, it has the same PCI IDs.
	 *
	 * Note that because we already pass the cfg to the transport above,
	 * all the parameters that the transport uses must, until that is
	 * changed, be identical to the ones in the 7265D configuration.
	 */
	if (cfg == &iwl7265_2ac_cfg)
		cfg_7265d = &iwl7265d_2ac_cfg;
	else if (cfg == &iwl7265_2n_cfg)
		cfg_7265d = &iwl7265d_2n_cfg;
	else if (cfg == &iwl7265_n_cfg)
		cfg_7265d = &iwl7265d_n_cfg;
	if (cfg_7265d &&
	    (iwl_trans->hw_rev & CSR_HW_REV_TYPE_MSK) == CSR_HW_REV_TYPE_7265D)
		iwl_trans->cfg = cfg_7265d;

	if (cfg == &iwlax210_2ax_cfg_so_hr_a0) {
		if (iwl_trans->hw_rev == CSR_HW_REV_TYPE_TY) {
			iwl_trans->cfg = &iwlax210_2ax_cfg_ty_gf_a0;
		} else if (CSR_HW_RF_ID_TYPE_CHIP_ID(iwl_trans->hw_rf_id) ==
			   CSR_HW_RF_ID_TYPE_CHIP_ID(CSR_HW_RF_ID_TYPE_JF)) {
			iwl_trans->cfg = &iwlax210_2ax_cfg_so_jf_a0;
		} else if (CSR_HW_RF_ID_TYPE_CHIP_ID(iwl_trans->hw_rf_id) ==
			   CSR_HW_RF_ID_TYPE_CHIP_ID(CSR_HW_RF_ID_TYPE_GF)) {
			iwl_trans->cfg = &iwlax211_2ax_cfg_so_gf_a0;
		} else if (CSR_HW_RF_ID_TYPE_CHIP_ID(iwl_trans->hw_rf_id) ==
			   CSR_HW_RF_ID_TYPE_CHIP_ID(CSR_HW_RF_ID_TYPE_GF4)) {
			iwl_trans->cfg = &iwlax411_2ax_cfg_so_gf4_a0;
		}
	} else if (cfg == &iwl_ax101_cfg_qu_hr) {
		if ((CSR_HW_RF_ID_TYPE_CHIP_ID(iwl_trans->hw_rf_id) ==
		     CSR_HW_RF_ID_TYPE_CHIP_ID(CSR_HW_RF_ID_TYPE_HR) &&
		     iwl_trans->hw_rev == CSR_HW_REV_TYPE_QNJ_B0) ||
		    (CSR_HW_RF_ID_TYPE_CHIP_ID(iwl_trans->hw_rf_id) ==
		     CSR_HW_RF_ID_TYPE_CHIP_ID(CSR_HW_RF_ID_TYPE_HR1))) {
			iwl_trans->cfg = &iwl22000_2ax_cfg_qnj_hr_b0;
		} else if (CSR_HW_RF_ID_TYPE_CHIP_ID(iwl_trans->hw_rf_id) ==
		    CSR_HW_RF_ID_TYPE_CHIP_ID(CSR_HW_RF_ID_TYPE_HR) &&
		    iwl_trans->hw_rev == CSR_HW_REV_TYPE_QUZ) {
			iwl_trans->cfg = &iwl_ax101_cfg_quz_hr;
		} else if (CSR_HW_RF_ID_TYPE_CHIP_ID(iwl_trans->hw_rf_id) ==
			   CSR_HW_RF_ID_TYPE_CHIP_ID(CSR_HW_RF_ID_TYPE_HR)) {
			iwl_trans->cfg = &iwl_ax101_cfg_qu_hr;
		} else if (CSR_HW_RF_ID_TYPE_CHIP_ID(iwl_trans->hw_rf_id) ==
			   CSR_HW_RF_ID_TYPE_CHIP_ID(CSR_HW_RF_ID_TYPE_HRCDB)) {
			IWL_ERR(iwl_trans, "RF ID HRCDB is not supported\n");
			return -EINVAL;
		} else {
			IWL_ERR(iwl_trans, "Unrecognized RF ID 0x%08x\n",
				CSR_HW_RF_ID_TYPE_CHIP_ID(iwl_trans->hw_rf_id));
			return -EINVAL;
		}
	}

	/*
	 * This is a hack to switch from Qu B0 to Qu C0.  We need to
	 * do this for all cfgs that use Qu B0, except for those using
	 * Jf, which have already been moved to the new table.  The
	 * rest must be removed once we convert Qu with Hr as well.
	 */
	if (iwl_trans->hw_rev == CSR_HW_REV_TYPE_QU_C0) {
		if (iwl_trans->cfg == &iwl_ax101_cfg_qu_hr)
			iwl_trans->cfg = &iwl_ax101_cfg_qu_c0_hr_b0;
		else if (iwl_trans->cfg == &iwl_ax201_cfg_qu_hr)
			iwl_trans->cfg = &iwl_ax201_cfg_qu_c0_hr_b0;
		else if (iwl_trans->cfg == &killer1650s_2ax_cfg_qu_b0_hr_b0)
			iwl_trans->cfg = &killer1650s_2ax_cfg_qu_c0_hr_b0;
		else if (iwl_trans->cfg == &killer1650i_2ax_cfg_qu_b0_hr_b0)
			iwl_trans->cfg = &killer1650i_2ax_cfg_qu_c0_hr_b0;
	}

	/* same thing for QuZ... */
	if (iwl_trans->hw_rev == CSR_HW_REV_TYPE_QUZ) {
		if (iwl_trans->cfg == &iwl_ax101_cfg_qu_hr)
			iwl_trans->cfg = &iwl_ax101_cfg_quz_hr;
		else if (iwl_trans->cfg == &iwl_ax201_cfg_qu_hr)
			iwl_trans->cfg = &iwl_ax201_cfg_quz_hr;
<<<<<<< HEAD
=======
		else if (iwl_trans->cfg == &killer1650s_2ax_cfg_qu_b0_hr_b0)
			iwl_trans->cfg = &iwl_ax1650s_cfg_quz_hr;
		else if (iwl_trans->cfg == &killer1650i_2ax_cfg_qu_b0_hr_b0)
			iwl_trans->cfg = &iwl_ax1650i_cfg_quz_hr;
>>>>>>> 358c7c61
	}

#endif
	/*
	 * If we didn't set the cfg yet, assume the trans is actually
	 * a full cfg from the old tables.
	 */
	if (!iwl_trans->cfg)
		iwl_trans->cfg = cfg;

	/* if we don't have a name yet, copy name from the old cfg */
	if (!iwl_trans->name)
		iwl_trans->name = iwl_trans->cfg->name;

	if (iwl_trans->trans_cfg->mq_rx_supported) {
		if (WARN_ON(!iwl_trans->cfg->num_rbds)) {
			ret = -EINVAL;
			goto out_free_trans;
		}
		trans_pcie->num_rx_bufs = iwl_trans->cfg->num_rbds;
	} else {
		trans_pcie->num_rx_bufs = RX_QUEUE_SIZE;
	}

	if (iwl_trans->trans_cfg->device_family >= IWL_DEVICE_FAMILY_8000 &&
	    iwl_trans_grab_nic_access(iwl_trans, &flags)) {
		u32 hw_step;

		hw_step = iwl_read_umac_prph_no_grab(iwl_trans, WFPM_CTRL_REG);
		hw_step |= ENABLE_WFPM;
		iwl_write_umac_prph_no_grab(iwl_trans, WFPM_CTRL_REG, hw_step);
		hw_step = iwl_read_prph_no_grab(iwl_trans, CNVI_AUX_MISC_CHIP);
		hw_step = (hw_step >> HW_STEP_LOCATION_BITS) & 0xF;
		if (hw_step == 0x3)
			iwl_trans->hw_rev = (iwl_trans->hw_rev & 0xFFFFFFF3) |
				(SILICON_C_STEP << 2);
		iwl_trans_release_nic_access(iwl_trans, &flags);
	}

	pci_set_drvdata(pdev, iwl_trans);
	iwl_trans->drv = iwl_drv_start(iwl_trans);

	if (IS_ERR(iwl_trans->drv)) {
		ret = PTR_ERR(iwl_trans->drv);
		goto out_free_trans;
	}

	/* register transport layer debugfs here */
	iwl_trans_pcie_dbgfs_register(iwl_trans);

	/* The PCI device starts with a reference taken and we are
	 * supposed to release it here.  But to simplify the
	 * interaction with the opmode, we don't do it now, but let
	 * the opmode release it when it's ready.
	 */

	return 0;

out_free_trans:
	iwl_trans_pcie_free(iwl_trans);
	return ret;
}

static void iwl_pci_remove(struct pci_dev *pdev)
{
	struct iwl_trans *trans = pci_get_drvdata(pdev);

	iwl_drv_stop(trans->drv);

	iwl_trans_pcie_free(trans);
}

#ifdef CONFIG_PM_SLEEP

static int iwl_pci_suspend(struct device *device)
{
	/* Before you put code here, think about WoWLAN. You cannot check here
	 * whether WoWLAN is enabled or not, and your code will run even if
	 * WoWLAN is enabled - don't kill the NIC, someone may need it in Sx.
	 */

	return 0;
}

static int iwl_pci_resume(struct device *device)
{
	struct pci_dev *pdev = to_pci_dev(device);
	struct iwl_trans *trans = pci_get_drvdata(pdev);
	struct iwl_trans_pcie *trans_pcie = IWL_TRANS_GET_PCIE_TRANS(trans);

	/* Before you put code here, think about WoWLAN. You cannot check here
	 * whether WoWLAN is enabled or not, and your code will run even if
	 * WoWLAN is enabled - the NIC may be alive.
	 */

	/*
	 * We disable the RETRY_TIMEOUT register (0x41) to keep
	 * PCI Tx retries from interfering with C3 CPU state.
	 */
	pci_write_config_byte(pdev, PCI_CFG_RETRY_TIMEOUT, 0x00);

	if (!trans->op_mode)
		return 0;

	/* In WOWLAN, let iwl_trans_pcie_d3_resume do the rest of the work */
	if (test_bit(STATUS_DEVICE_ENABLED, &trans->status))
		return 0;

	/* reconfigure the MSI-X mapping to get the correct IRQ for rfkill */
	iwl_pcie_conf_msix_hw(trans_pcie);

	/*
	 * Enable rfkill interrupt (in order to keep track of the rfkill
	 * status). Must be locked to avoid processing a possible rfkill
	 * interrupt while in iwl_pcie_check_hw_rf_kill().
	 */
	mutex_lock(&trans_pcie->mutex);
	iwl_enable_rfkill_int(trans);
	iwl_pcie_check_hw_rf_kill(trans);
	mutex_unlock(&trans_pcie->mutex);

	return 0;
}

static const struct dev_pm_ops iwl_dev_pm_ops = {
	SET_SYSTEM_SLEEP_PM_OPS(iwl_pci_suspend,
				iwl_pci_resume)
};

#define IWL_PM_OPS	(&iwl_dev_pm_ops)

#else /* CONFIG_PM_SLEEP */

#define IWL_PM_OPS	NULL

#endif /* CONFIG_PM_SLEEP */

static struct pci_driver iwl_pci_driver = {
	.name = DRV_NAME,
	.id_table = iwl_hw_card_ids,
	.probe = iwl_pci_probe,
	.remove = iwl_pci_remove,
	.driver.pm = IWL_PM_OPS,
};

int __must_check iwl_pci_register_driver(void)
{
	int ret;
	ret = pci_register_driver(&iwl_pci_driver);
	if (ret)
		pr_err("Unable to initialize PCI module\n");

	return ret;
}

void iwl_pci_unregister_driver(void)
{
	pci_unregister_driver(&iwl_pci_driver);
}<|MERGE_RESOLUTION|>--- conflicted
+++ resolved
@@ -1092,13 +1092,10 @@
 			iwl_trans->cfg = &iwl_ax101_cfg_quz_hr;
 		else if (iwl_trans->cfg == &iwl_ax201_cfg_qu_hr)
 			iwl_trans->cfg = &iwl_ax201_cfg_quz_hr;
-<<<<<<< HEAD
-=======
 		else if (iwl_trans->cfg == &killer1650s_2ax_cfg_qu_b0_hr_b0)
 			iwl_trans->cfg = &iwl_ax1650s_cfg_quz_hr;
 		else if (iwl_trans->cfg == &killer1650i_2ax_cfg_qu_b0_hr_b0)
 			iwl_trans->cfg = &iwl_ax1650i_cfg_quz_hr;
->>>>>>> 358c7c61
 	}
 
 #endif
