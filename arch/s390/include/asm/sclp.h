/* SPDX-License-Identifier: GPL-2.0 */
/*
 *    Copyright IBM Corp. 2007
 *    Author(s): Heiko Carstens <heiko.carstens@de.ibm.com>
 */

#ifndef _ASM_S390_SCLP_H
#define _ASM_S390_SCLP_H

#include <linux/types.h>
#include <asm/chpid.h>
#include <asm/cpu.h>

#define SCLP_CHP_INFO_MASK_SIZE		32
#define SCLP_MAX_CORES			256

struct sclp_chp_info {
	u8 recognized[SCLP_CHP_INFO_MASK_SIZE];
	u8 standby[SCLP_CHP_INFO_MASK_SIZE];
	u8 configured[SCLP_CHP_INFO_MASK_SIZE];
};

#define LOADPARM_LEN 8

struct sclp_ipl_info {
	int is_valid;
	int has_dump;
	char loadparm[LOADPARM_LEN];
};

struct sclp_core_entry {
	u8 core_id;
	u8 reserved0;
	u8 : 4;
	u8 sief2 : 1;
	u8 skey : 1;
	u8 : 2;
	u8 : 2;
	u8 gpere : 1;
	u8 siif : 1;
	u8 sigpif : 1;
	u8 : 3;
	u8 reserved2[3];
	u8 : 2;
	u8 ib : 1;
	u8 cei : 1;
	u8 : 4;
	u8 reserved3[6];
	u8 type;
	u8 reserved1;
} __attribute__((packed));

struct sclp_core_info {
	unsigned int configured;
	unsigned int standby;
	unsigned int combined;
	struct sclp_core_entry core[SCLP_MAX_CORES];
};

struct sclp_info {
	unsigned char has_linemode : 1;
	unsigned char has_vt220 : 1;
	unsigned char has_siif : 1;
	unsigned char has_sigpif : 1;
	unsigned char has_core_type : 1;
	unsigned char has_sprp : 1;
	unsigned char has_hvs : 1;
	unsigned char has_esca : 1;
	unsigned char has_sief2 : 1;
	unsigned char has_64bscao : 1;
	unsigned char has_gpere : 1;
	unsigned char has_cmma : 1;
	unsigned char has_gsls : 1;
	unsigned char has_ib : 1;
	unsigned char has_cei : 1;
	unsigned char has_pfmfi : 1;
	unsigned char has_ibs : 1;
	unsigned char has_skey : 1;
	unsigned char has_kss : 1;
	unsigned char has_gisaf : 1;
	unsigned char has_diag318 : 1;
<<<<<<< HEAD
=======
	unsigned char has_sipl : 1;
	unsigned char has_sipl_g2 : 1;
	unsigned char has_dirq : 1;
>>>>>>> 0ecfebd2
	unsigned int ibc;
	unsigned int mtid;
	unsigned int mtid_cp;
	unsigned int mtid_prev;
	unsigned long rzm;
	unsigned long rnmax;
	unsigned long hamax;
	unsigned int max_cores;
	unsigned long hsa_size;
	unsigned long facilities;
	unsigned int hmfai;
};
extern struct sclp_info sclp;

struct zpci_report_error_header {
	u8 version;	/* Interface version byte */
	u8 action;	/* Action qualifier byte
			 * 0: Adapter Reset Request
			 * 1: Deconfigure and repair action requested
			 *	(OpenCrypto Problem Call Home)
			 * 2: Informational Report
			 *	(OpenCrypto Successful Diagnostics Execution)
			 */
	u16 length;	/* Length of Subsequent Data (up to 4K – SCLP header */
	u8 data[0];	/* Subsequent Data passed verbatim to SCLP ET 24 */
} __packed;

int sclp_early_read_info(void);
int sclp_early_read_storage_info(void);
int sclp_early_get_core_info(struct sclp_core_info *info);
void sclp_early_get_ipl_info(struct sclp_ipl_info *info);
void sclp_early_detect(void);
void sclp_early_printk(const char *s);
void sclp_early_printk_force(const char *s);
void __sclp_early_printk(const char *s, unsigned int len, unsigned int force);

int sclp_early_get_memsize(unsigned long *mem);
int sclp_early_get_hsa_size(unsigned long *hsa_size);
int _sclp_get_core_info(struct sclp_core_info *info);
int sclp_core_configure(u8 core);
int sclp_core_deconfigure(u8 core);
int sclp_sdias_blk_count(void);
int sclp_sdias_copy(void *dest, int blk_num, int nr_blks);
int sclp_chp_configure(struct chp_id chpid);
int sclp_chp_deconfigure(struct chp_id chpid);
int sclp_chp_read_info(struct sclp_chp_info *info);
int sclp_pci_configure(u32 fid);
int sclp_pci_deconfigure(u32 fid);
int sclp_pci_report(struct zpci_report_error_header *report, u32 fh, u32 fid);
int memcpy_hsa_kernel(void *dest, unsigned long src, size_t count);
int memcpy_hsa_user(void __user *dest, unsigned long src, size_t count);
void sclp_ocf_cpc_name_copy(char *dst);

static inline int sclp_get_core_info(struct sclp_core_info *info, int early)
{
	if (early)
		return sclp_early_get_core_info(info);
	return _sclp_get_core_info(info);
}

#endif /* _ASM_S390_SCLP_H */<|MERGE_RESOLUTION|>--- conflicted
+++ resolved
@@ -79,12 +79,9 @@
 	unsigned char has_kss : 1;
 	unsigned char has_gisaf : 1;
 	unsigned char has_diag318 : 1;
-<<<<<<< HEAD
-=======
 	unsigned char has_sipl : 1;
 	unsigned char has_sipl_g2 : 1;
 	unsigned char has_dirq : 1;
->>>>>>> 0ecfebd2
 	unsigned int ibc;
 	unsigned int mtid;
 	unsigned int mtid_cp;
