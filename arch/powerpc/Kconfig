--- conflicted
+++ resolved
@@ -111,11 +111,8 @@
 	select HAVE_KPROBES
 	select HAVE_KRETPROBES
 	select HAVE_LMB
-<<<<<<< HEAD
+	select USE_GENERIC_SMP_HELPERS if SMP
 	select HAVE_OPROFILE
-=======
-	select USE_GENERIC_SMP_HELPERS if SMP
->>>>>>> 42a2f217
 
 config EARLY_PRINTK
 	bool
