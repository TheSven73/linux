#
# Automatically generated make config: don't edit
<<<<<<< HEAD
# Linux kernel version: 2.6.33-rc1
# Mon Jan  4 14:55:34 2010
=======
# Linux kernel version: 2.6.33-rc5
# Tue Jan 26 14:40:58 2010
>>>>>>> 57d54889
#
# CONFIG_PPC64 is not set

#
# Processor support
#
# CONFIG_PPC_BOOK3S_32 is not set
# CONFIG_PPC_85xx is not set
# CONFIG_PPC_8xx is not set
# CONFIG_40x is not set
CONFIG_44x=y
# CONFIG_E200 is not set
CONFIG_4xx=y
CONFIG_BOOKE=y
CONFIG_PTE_64BIT=y
CONFIG_PHYS_64BIT=y
CONFIG_PPC_MMU_NOHASH=y
CONFIG_PPC_MMU_NOHASH_32=y
# CONFIG_PPC_MM_SLICES is not set
CONFIG_NOT_COHERENT_CACHE=y
CONFIG_PPC32=y
CONFIG_WORD_SIZE=32
CONFIG_ARCH_PHYS_ADDR_T_64BIT=y
CONFIG_MMU=y
CONFIG_GENERIC_CMOS_UPDATE=y
CONFIG_GENERIC_TIME=y
CONFIG_GENERIC_TIME_VSYSCALL=y
CONFIG_GENERIC_CLOCKEVENTS=y
CONFIG_GENERIC_HARDIRQS=y
CONFIG_GENERIC_HARDIRQS_NO__DO_IRQ=y
# CONFIG_HAVE_SETUP_PER_CPU_AREA is not set
# CONFIG_NEED_PER_CPU_EMBED_FIRST_CHUNK is not set
CONFIG_IRQ_PER_CPU=y
CONFIG_NR_IRQS=512
CONFIG_STACKTRACE_SUPPORT=y
CONFIG_HAVE_LATENCYTOP_SUPPORT=y
CONFIG_TRACE_IRQFLAGS_SUPPORT=y
CONFIG_LOCKDEP_SUPPORT=y
CONFIG_RWSEM_XCHGADD_ALGORITHM=y
CONFIG_ARCH_HAS_ILOG2_U32=y
CONFIG_GENERIC_HWEIGHT=y
CONFIG_GENERIC_FIND_NEXT_BIT=y
# CONFIG_ARCH_NO_VIRT_TO_BUS is not set
CONFIG_PPC=y
CONFIG_EARLY_PRINTK=y
CONFIG_GENERIC_NVRAM=y
CONFIG_SCHED_OMIT_FRAME_POINTER=y
CONFIG_ARCH_MAY_HAVE_PC_FDC=y
CONFIG_PPC_OF=y
CONFIG_OF=y
CONFIG_PPC_UDBG_16550=y
# CONFIG_GENERIC_TBSYNC is not set
CONFIG_AUDIT_ARCH=y
CONFIG_GENERIC_BUG=y
CONFIG_DTC=y
# CONFIG_DEFAULT_UIMAGE is not set
CONFIG_ARCH_HIBERNATION_POSSIBLE=y
CONFIG_PPC_DCR_NATIVE=y
# CONFIG_PPC_DCR_MMIO is not set
CONFIG_PPC_DCR=y
CONFIG_ARCH_SUPPORTS_DEBUG_PAGEALLOC=y
CONFIG_DEFCONFIG_LIST="/lib/modules/$UNAME_RELEASE/.config"
CONFIG_CONSTRUCTORS=y

#
# General setup
#
CONFIG_EXPERIMENTAL=y
CONFIG_BROKEN_ON_SMP=y
CONFIG_INIT_ENV_ARG_LIMIT=32
CONFIG_LOCALVERSION=""
CONFIG_LOCALVERSION_AUTO=y
CONFIG_SWAP=y
CONFIG_SYSVIPC=y
CONFIG_SYSVIPC_SYSCTL=y
CONFIG_POSIX_MQUEUE=y
CONFIG_POSIX_MQUEUE_SYSCTL=y
# CONFIG_BSD_PROCESS_ACCT is not set
# CONFIG_TASKSTATS is not set
# CONFIG_AUDIT is not set

#
# RCU Subsystem
#
CONFIG_TREE_RCU=y
# CONFIG_TREE_PREEMPT_RCU is not set
# CONFIG_TINY_RCU is not set
# CONFIG_RCU_TRACE is not set
CONFIG_RCU_FANOUT=32
# CONFIG_RCU_FANOUT_EXACT is not set
# CONFIG_TREE_RCU_TRACE is not set
# CONFIG_IKCONFIG is not set
CONFIG_LOG_BUF_SHIFT=14
# CONFIG_GROUP_SCHED is not set
# CONFIG_CGROUPS is not set
CONFIG_SYSFS_DEPRECATED=y
CONFIG_SYSFS_DEPRECATED_V2=y
# CONFIG_RELAY is not set
# CONFIG_NAMESPACES is not set
CONFIG_BLK_DEV_INITRD=y
CONFIG_INITRAMFS_SOURCE=""
CONFIG_RD_GZIP=y
# CONFIG_RD_BZIP2 is not set
# CONFIG_RD_LZMA is not set
<<<<<<< HEAD
=======
# CONFIG_RD_LZO is not set
>>>>>>> 57d54889
# CONFIG_CC_OPTIMIZE_FOR_SIZE is not set
CONFIG_SYSCTL=y
CONFIG_ANON_INODES=y
CONFIG_EMBEDDED=y
CONFIG_SYSCTL_SYSCALL=y
CONFIG_KALLSYMS=y
# CONFIG_KALLSYMS_ALL is not set
# CONFIG_KALLSYMS_EXTRA_PASS is not set
CONFIG_HOTPLUG=y
CONFIG_PRINTK=y
CONFIG_BUG=y
CONFIG_ELF_CORE=y
CONFIG_BASE_FULL=y
CONFIG_FUTEX=y
CONFIG_EPOLL=y
CONFIG_SIGNALFD=y
CONFIG_TIMERFD=y
CONFIG_EVENTFD=y
CONFIG_SHMEM=y
CONFIG_AIO=y
CONFIG_HAVE_PERF_EVENTS=y

#
# Kernel Performance Events And Counters
#
# CONFIG_PERF_EVENTS is not set
# CONFIG_PERF_COUNTERS is not set
CONFIG_VM_EVENT_COUNTERS=y
CONFIG_PCI_QUIRKS=y
CONFIG_SLUB_DEBUG=y
CONFIG_COMPAT_BRK=y
# CONFIG_SLAB is not set
CONFIG_SLUB=y
# CONFIG_SLOB is not set
# CONFIG_PROFILING is not set
CONFIG_HAVE_OPROFILE=y
# CONFIG_KPROBES is not set
CONFIG_HAVE_EFFICIENT_UNALIGNED_ACCESS=y
CONFIG_HAVE_IOREMAP_PROT=y
CONFIG_HAVE_KPROBES=y
CONFIG_HAVE_KRETPROBES=y
CONFIG_HAVE_ARCH_TRACEHOOK=y
CONFIG_HAVE_DMA_ATTRS=y
CONFIG_HAVE_DMA_API_DEBUG=y

#
# GCOV-based kernel profiling
#
# CONFIG_SLOW_WORK is not set
# CONFIG_HAVE_GENERIC_DMA_COHERENT is not set
CONFIG_SLABINFO=y
CONFIG_RT_MUTEXES=y
CONFIG_BASE_SMALL=0
CONFIG_MODULES=y
# CONFIG_MODULE_FORCE_LOAD is not set
CONFIG_MODULE_UNLOAD=y
# CONFIG_MODULE_FORCE_UNLOAD is not set
# CONFIG_MODVERSIONS is not set
# CONFIG_MODULE_SRCVERSION_ALL is not set
CONFIG_BLOCK=y
CONFIG_LBDAF=y
# CONFIG_BLK_DEV_BSG is not set
# CONFIG_BLK_DEV_INTEGRITY is not set

#
# IO Schedulers
#
CONFIG_IOSCHED_NOOP=y
CONFIG_IOSCHED_DEADLINE=y
CONFIG_IOSCHED_CFQ=y
# CONFIG_DEFAULT_DEADLINE is not set
CONFIG_DEFAULT_CFQ=y
# CONFIG_DEFAULT_NOOP is not set
CONFIG_DEFAULT_IOSCHED="cfq"
# CONFIG_INLINE_SPIN_TRYLOCK is not set
# CONFIG_INLINE_SPIN_TRYLOCK_BH is not set
# CONFIG_INLINE_SPIN_LOCK is not set
# CONFIG_INLINE_SPIN_LOCK_BH is not set
# CONFIG_INLINE_SPIN_LOCK_IRQ is not set
# CONFIG_INLINE_SPIN_LOCK_IRQSAVE is not set
CONFIG_INLINE_SPIN_UNLOCK=y
# CONFIG_INLINE_SPIN_UNLOCK_BH is not set
CONFIG_INLINE_SPIN_UNLOCK_IRQ=y
# CONFIG_INLINE_SPIN_UNLOCK_IRQRESTORE is not set
# CONFIG_INLINE_READ_TRYLOCK is not set
# CONFIG_INLINE_READ_LOCK is not set
# CONFIG_INLINE_READ_LOCK_BH is not set
# CONFIG_INLINE_READ_LOCK_IRQ is not set
# CONFIG_INLINE_READ_LOCK_IRQSAVE is not set
CONFIG_INLINE_READ_UNLOCK=y
# CONFIG_INLINE_READ_UNLOCK_BH is not set
CONFIG_INLINE_READ_UNLOCK_IRQ=y
# CONFIG_INLINE_READ_UNLOCK_IRQRESTORE is not set
# CONFIG_INLINE_WRITE_TRYLOCK is not set
# CONFIG_INLINE_WRITE_LOCK is not set
# CONFIG_INLINE_WRITE_LOCK_BH is not set
# CONFIG_INLINE_WRITE_LOCK_IRQ is not set
# CONFIG_INLINE_WRITE_LOCK_IRQSAVE is not set
CONFIG_INLINE_WRITE_UNLOCK=y
# CONFIG_INLINE_WRITE_UNLOCK_BH is not set
CONFIG_INLINE_WRITE_UNLOCK_IRQ=y
# CONFIG_INLINE_WRITE_UNLOCK_IRQRESTORE is not set
# CONFIG_MUTEX_SPIN_ON_OWNER is not set
# CONFIG_FREEZER is not set
CONFIG_PPC4xx_PCI_EXPRESS=y

#
# Platform support
#
# CONFIG_PPC_CELL is not set
# CONFIG_PPC_CELL_NATIVE is not set
# CONFIG_PQ2ADS is not set
# CONFIG_BAMBOO is not set
# CONFIG_EBONY is not set
# CONFIG_SAM440EP is not set
# CONFIG_SEQUOIA is not set
# CONFIG_TAISHAN is not set
CONFIG_KATMAI=y
# CONFIG_RAINIER is not set
# CONFIG_WARP is not set
# CONFIG_ARCHES is not set
# CONFIG_CANYONLANDS is not set
# CONFIG_GLACIER is not set
# CONFIG_REDWOOD is not set
# CONFIG_EIGER is not set
# CONFIG_YOSEMITE is not set
# CONFIG_XILINX_VIRTEX440_GENERIC_BOARD is not set
CONFIG_PPC44x_SIMPLE=y
# CONFIG_PPC4xx_GPIO is not set
CONFIG_440SPe=y
# CONFIG_IPIC is not set
# CONFIG_MPIC is not set
# CONFIG_MPIC_WEIRD is not set
# CONFIG_PPC_I8259 is not set
# CONFIG_PPC_RTAS is not set
# CONFIG_MMIO_NVRAM is not set
# CONFIG_PPC_MPC106 is not set
# CONFIG_PPC_970_NAP is not set
# CONFIG_PPC_INDIRECT_IO is not set
# CONFIG_GENERIC_IOMAP is not set
# CONFIG_CPU_FREQ is not set
# CONFIG_FSL_ULI1575 is not set
# CONFIG_SIMPLE_GPIO is not set

#
# Kernel options
#
# CONFIG_HIGHMEM is not set
# CONFIG_NO_HZ is not set
# CONFIG_HIGH_RES_TIMERS is not set
CONFIG_GENERIC_CLOCKEVENTS_BUILD=y
# CONFIG_HZ_100 is not set
CONFIG_HZ_250=y
# CONFIG_HZ_300 is not set
# CONFIG_HZ_1000 is not set
CONFIG_HZ=250
# CONFIG_SCHED_HRTICK is not set
CONFIG_PREEMPT_NONE=y
# CONFIG_PREEMPT_VOLUNTARY is not set
# CONFIG_PREEMPT is not set
CONFIG_BINFMT_ELF=y
# CONFIG_CORE_DUMP_DEFAULT_ELF_HEADERS is not set
# CONFIG_HAVE_AOUT is not set
# CONFIG_BINFMT_MISC is not set
# CONFIG_MATH_EMULATION is not set
# CONFIG_IOMMU_HELPER is not set
# CONFIG_SWIOTLB is not set
CONFIG_ARCH_ENABLE_MEMORY_HOTPLUG=y
CONFIG_ARCH_HAS_WALK_MEMORY=y
CONFIG_ARCH_ENABLE_MEMORY_HOTREMOVE=y
CONFIG_SPARSE_IRQ=y
CONFIG_MAX_ACTIVE_REGIONS=32
CONFIG_ARCH_FLATMEM_ENABLE=y
CONFIG_ARCH_POPULATES_NODE_MAP=y
CONFIG_SELECT_MEMORY_MODEL=y
CONFIG_FLATMEM_MANUAL=y
# CONFIG_DISCONTIGMEM_MANUAL is not set
# CONFIG_SPARSEMEM_MANUAL is not set
CONFIG_FLATMEM=y
CONFIG_FLAT_NODE_MEM_MAP=y
CONFIG_PAGEFLAGS_EXTENDED=y
CONFIG_SPLIT_PTLOCK_CPUS=4
CONFIG_MIGRATION=y
CONFIG_PHYS_ADDR_T_64BIT=y
CONFIG_ZONE_DMA_FLAG=1
CONFIG_BOUNCE=y
CONFIG_VIRT_TO_BUS=y
# CONFIG_KSM is not set
CONFIG_DEFAULT_MMAP_MIN_ADDR=4096
CONFIG_STDBINUTILS=y
CONFIG_PPC_4K_PAGES=y
# CONFIG_PPC_16K_PAGES is not set
# CONFIG_PPC_64K_PAGES is not set
# CONFIG_PPC_256K_PAGES is not set
CONFIG_FORCE_MAX_ZONEORDER=11
CONFIG_PROC_DEVICETREE=y
CONFIG_CMDLINE_BOOL=y
CONFIG_CMDLINE=""
CONFIG_EXTRA_TARGETS=""
CONFIG_SECCOMP=y
CONFIG_ISA_DMA_API=y

#
# Bus options
#
CONFIG_ZONE_DMA=y
CONFIG_PPC_INDIRECT_PCI=y
CONFIG_4xx_SOC=y
CONFIG_PPC_PCI_CHOICE=y
CONFIG_PCI=y
CONFIG_PCI_DOMAINS=y
CONFIG_PCI_SYSCALL=y
# CONFIG_PCIEPORTBUS is not set
CONFIG_ARCH_SUPPORTS_MSI=y
# CONFIG_PCI_MSI is not set
# CONFIG_PCI_LEGACY is not set
# CONFIG_PCI_DEBUG is not set
# CONFIG_PCI_STUB is not set
# CONFIG_PCI_IOV is not set
# CONFIG_PCCARD is not set
# CONFIG_HOTPLUG_PCI is not set
# CONFIG_HAS_RAPIDIO is not set

#
# Advanced setup
#
# CONFIG_ADVANCED_OPTIONS is not set

#
# Default settings for advanced configuration options are used
#
CONFIG_LOWMEM_SIZE=0x30000000
CONFIG_PAGE_OFFSET=0xc0000000
CONFIG_KERNEL_START=0xc0000000
CONFIG_PHYSICAL_START=0x00000000
CONFIG_TASK_SIZE=0xc0000000
CONFIG_CONSISTENT_SIZE=0x00200000
CONFIG_NET=y

#
# Networking options
#
CONFIG_PACKET=y
# CONFIG_PACKET_MMAP is not set
CONFIG_UNIX=y
# CONFIG_NET_KEY is not set
CONFIG_INET=y
# CONFIG_IP_MULTICAST is not set
# CONFIG_IP_ADVANCED_ROUTER is not set
CONFIG_IP_FIB_HASH=y
CONFIG_IP_PNP=y
CONFIG_IP_PNP_DHCP=y
CONFIG_IP_PNP_BOOTP=y
# CONFIG_IP_PNP_RARP is not set
# CONFIG_NET_IPIP is not set
# CONFIG_NET_IPGRE is not set
# CONFIG_ARPD is not set
# CONFIG_SYN_COOKIES is not set
# CONFIG_INET_AH is not set
# CONFIG_INET_ESP is not set
# CONFIG_INET_IPCOMP is not set
# CONFIG_INET_XFRM_TUNNEL is not set
# CONFIG_INET_TUNNEL is not set
# CONFIG_INET_XFRM_MODE_TRANSPORT is not set
# CONFIG_INET_XFRM_MODE_TUNNEL is not set
# CONFIG_INET_XFRM_MODE_BEET is not set
# CONFIG_INET_LRO is not set
CONFIG_INET_DIAG=y
CONFIG_INET_TCP_DIAG=y
# CONFIG_TCP_CONG_ADVANCED is not set
CONFIG_TCP_CONG_CUBIC=y
CONFIG_DEFAULT_TCP_CONG="cubic"
# CONFIG_TCP_MD5SIG is not set
# CONFIG_IPV6 is not set
# CONFIG_NETWORK_SECMARK is not set
# CONFIG_NETFILTER is not set
# CONFIG_IP_DCCP is not set
# CONFIG_IP_SCTP is not set
# CONFIG_RDS is not set
# CONFIG_TIPC is not set
# CONFIG_ATM is not set
# CONFIG_BRIDGE is not set
# CONFIG_NET_DSA is not set
# CONFIG_VLAN_8021Q is not set
# CONFIG_DECNET is not set
# CONFIG_LLC2 is not set
# CONFIG_IPX is not set
# CONFIG_ATALK is not set
# CONFIG_X25 is not set
# CONFIG_LAPB is not set
# CONFIG_ECONET is not set
# CONFIG_WAN_ROUTER is not set
# CONFIG_PHONET is not set
# CONFIG_IEEE802154 is not set
# CONFIG_NET_SCHED is not set
# CONFIG_DCB is not set

#
# Network testing
#
# CONFIG_NET_PKTGEN is not set
# CONFIG_HAMRADIO is not set
# CONFIG_CAN is not set
# CONFIG_IRDA is not set
# CONFIG_BT is not set
# CONFIG_AF_RXRPC is not set
CONFIG_WIRELESS=y
# CONFIG_CFG80211 is not set
# CONFIG_LIB80211 is not set

#
# CFG80211 needs to be enabled for MAC80211
#
# CONFIG_WIMAX is not set
# CONFIG_RFKILL is not set
# CONFIG_NET_9P is not set

#
# Device Drivers
#

#
# Generic Driver Options
#
CONFIG_UEVENT_HELPER_PATH="/sbin/hotplug"
# CONFIG_DEVTMPFS is not set
CONFIG_STANDALONE=y
CONFIG_PREVENT_FIRMWARE_BUILD=y
CONFIG_FW_LOADER=y
CONFIG_FIRMWARE_IN_KERNEL=y
CONFIG_EXTRA_FIRMWARE=""
# CONFIG_DEBUG_DRIVER is not set
# CONFIG_DEBUG_DEVRES is not set
# CONFIG_SYS_HYPERVISOR is not set
CONFIG_CONNECTOR=y
CONFIG_PROC_EVENTS=y
CONFIG_MTD=y
# CONFIG_MTD_DEBUG is not set
# CONFIG_MTD_TESTS is not set
# CONFIG_MTD_CONCAT is not set
CONFIG_MTD_PARTITIONS=y
# CONFIG_MTD_REDBOOT_PARTS is not set
CONFIG_MTD_CMDLINE_PARTS=y
CONFIG_MTD_OF_PARTS=y
# CONFIG_MTD_AR7_PARTS is not set

#
# User Modules And Translation Layers
#
CONFIG_MTD_CHAR=y
CONFIG_MTD_BLKDEVS=y
CONFIG_MTD_BLOCK=y
# CONFIG_FTL is not set
# CONFIG_NFTL is not set
# CONFIG_INFTL is not set
# CONFIG_RFD_FTL is not set
# CONFIG_SSFDC is not set
# CONFIG_MTD_OOPS is not set

#
# RAM/ROM/Flash chip drivers
#
CONFIG_MTD_CFI=y
# CONFIG_MTD_JEDECPROBE is not set
CONFIG_MTD_GEN_PROBE=y
# CONFIG_MTD_CFI_ADV_OPTIONS is not set
CONFIG_MTD_MAP_BANK_WIDTH_1=y
CONFIG_MTD_MAP_BANK_WIDTH_2=y
CONFIG_MTD_MAP_BANK_WIDTH_4=y
# CONFIG_MTD_MAP_BANK_WIDTH_8 is not set
# CONFIG_MTD_MAP_BANK_WIDTH_16 is not set
# CONFIG_MTD_MAP_BANK_WIDTH_32 is not set
CONFIG_MTD_CFI_I1=y
CONFIG_MTD_CFI_I2=y
# CONFIG_MTD_CFI_I4 is not set
# CONFIG_MTD_CFI_I8 is not set
# CONFIG_MTD_CFI_INTELEXT is not set
CONFIG_MTD_CFI_AMDSTD=y
# CONFIG_MTD_CFI_STAA is not set
CONFIG_MTD_CFI_UTIL=y
# CONFIG_MTD_RAM is not set
# CONFIG_MTD_ROM is not set
# CONFIG_MTD_ABSENT is not set

#
# Mapping drivers for chip access
#
# CONFIG_MTD_COMPLEX_MAPPINGS is not set
# CONFIG_MTD_PHYSMAP is not set
CONFIG_MTD_PHYSMAP_OF=y
# CONFIG_MTD_INTEL_VR_NOR is not set
# CONFIG_MTD_PLATRAM is not set

#
# Self-contained MTD device drivers
#
# CONFIG_MTD_PMC551 is not set
# CONFIG_MTD_SLRAM is not set
# CONFIG_MTD_PHRAM is not set
# CONFIG_MTD_MTDRAM is not set
# CONFIG_MTD_BLOCK2MTD is not set

#
# Disk-On-Chip Device Drivers
#
# CONFIG_MTD_DOC2000 is not set
# CONFIG_MTD_DOC2001 is not set
# CONFIG_MTD_DOC2001PLUS is not set
# CONFIG_MTD_NAND is not set
# CONFIG_MTD_ONENAND is not set

#
# LPDDR flash memory drivers
#
# CONFIG_MTD_LPDDR is not set

#
# UBI - Unsorted block images
#
# CONFIG_MTD_UBI is not set
CONFIG_OF_DEVICE=y
# CONFIG_PARPORT is not set
CONFIG_BLK_DEV=y
# CONFIG_BLK_DEV_FD is not set
# CONFIG_BLK_CPQ_DA is not set
# CONFIG_BLK_CPQ_CISS_DA is not set
# CONFIG_BLK_DEV_DAC960 is not set
# CONFIG_BLK_DEV_UMEM is not set
# CONFIG_BLK_DEV_COW_COMMON is not set
# CONFIG_BLK_DEV_LOOP is not set
# CONFIG_BLK_DEV_DRBD is not set
# CONFIG_BLK_DEV_NBD is not set
# CONFIG_BLK_DEV_SX8 is not set
CONFIG_BLK_DEV_RAM=y
CONFIG_BLK_DEV_RAM_COUNT=16
CONFIG_BLK_DEV_RAM_SIZE=35000
# CONFIG_BLK_DEV_XIP is not set
# CONFIG_CDROM_PKTCDVD is not set
# CONFIG_ATA_OVER_ETH is not set
# CONFIG_XILINX_SYSACE is not set
# CONFIG_BLK_DEV_HD is not set
CONFIG_MISC_DEVICES=y
# CONFIG_PHANTOM is not set
# CONFIG_SGI_IOC4 is not set
# CONFIG_TIFM_CORE is not set
# CONFIG_ENCLOSURE_SERVICES is not set
# CONFIG_HP_ILO is not set
# CONFIG_C2PORT is not set

#
# EEPROM support
#
# CONFIG_EEPROM_93CX6 is not set
# CONFIG_CB710_CORE is not set
CONFIG_HAVE_IDE=y
# CONFIG_IDE is not set

#
# SCSI device support
#
# CONFIG_RAID_ATTRS is not set
# CONFIG_SCSI is not set
# CONFIG_SCSI_DMA is not set
# CONFIG_SCSI_NETLINK is not set
# CONFIG_ATA is not set
# CONFIG_MD is not set
# CONFIG_FUSION is not set

#
# IEEE 1394 (FireWire) support
#

#
# You can enable one or both FireWire driver stacks.
#

#
<<<<<<< HEAD
# See the help texts for more information.
=======
# The newer stack is recommended.
>>>>>>> 57d54889
#
# CONFIG_FIREWIRE is not set
# CONFIG_IEEE1394 is not set
# CONFIG_I2O is not set
CONFIG_MACINTOSH_DRIVERS=y
# CONFIG_MAC_EMUMOUSEBTN is not set
# CONFIG_WINDFARM is not set
CONFIG_NETDEVICES=y
# CONFIG_DUMMY is not set
# CONFIG_BONDING is not set
# CONFIG_MACVLAN is not set
# CONFIG_EQUALIZER is not set
# CONFIG_TUN is not set
# CONFIG_VETH is not set
# CONFIG_ARCNET is not set
# CONFIG_PHYLIB is not set
CONFIG_NET_ETHERNET=y
# CONFIG_MII is not set
# CONFIG_HAPPYMEAL is not set
# CONFIG_SUNGEM is not set
# CONFIG_CASSINI is not set
# CONFIG_NET_VENDOR_3COM is not set
# CONFIG_ETHOC is not set
# CONFIG_DNET is not set
# CONFIG_NET_TULIP is not set
# CONFIG_HP100 is not set
CONFIG_IBM_NEW_EMAC=y
CONFIG_IBM_NEW_EMAC_RXB=128
CONFIG_IBM_NEW_EMAC_TXB=64
CONFIG_IBM_NEW_EMAC_POLL_WEIGHT=32
CONFIG_IBM_NEW_EMAC_RX_COPY_THRESHOLD=256
CONFIG_IBM_NEW_EMAC_RX_SKB_HEADROOM=0
# CONFIG_IBM_NEW_EMAC_DEBUG is not set
# CONFIG_IBM_NEW_EMAC_ZMII is not set
# CONFIG_IBM_NEW_EMAC_RGMII is not set
# CONFIG_IBM_NEW_EMAC_TAH is not set
CONFIG_IBM_NEW_EMAC_EMAC4=y
# CONFIG_IBM_NEW_EMAC_NO_FLOW_CTRL is not set
# CONFIG_IBM_NEW_EMAC_MAL_CLR_ICINTSTAT is not set
# CONFIG_IBM_NEW_EMAC_MAL_COMMON_ERR is not set
# CONFIG_NET_PCI is not set
# CONFIG_B44 is not set
# CONFIG_KS8842 is not set
# CONFIG_KS8851_MLL is not set
# CONFIG_ATL2 is not set
# CONFIG_XILINX_EMACLITE is not set
CONFIG_NETDEV_1000=y
# CONFIG_ACENIC is not set
# CONFIG_DL2K is not set
# CONFIG_E1000 is not set
# CONFIG_E1000E is not set
# CONFIG_IP1000 is not set
# CONFIG_IGB is not set
# CONFIG_IGBVF is not set
# CONFIG_NS83820 is not set
# CONFIG_HAMACHI is not set
# CONFIG_YELLOWFIN is not set
# CONFIG_R8169 is not set
# CONFIG_SIS190 is not set
# CONFIG_SKGE is not set
# CONFIG_SKY2 is not set
# CONFIG_VIA_VELOCITY is not set
# CONFIG_TIGON3 is not set
# CONFIG_BNX2 is not set
# CONFIG_CNIC is not set
# CONFIG_MV643XX_ETH is not set
# CONFIG_XILINX_LL_TEMAC is not set
# CONFIG_QLA3XXX is not set
# CONFIG_ATL1 is not set
# CONFIG_ATL1E is not set
# CONFIG_ATL1C is not set
# CONFIG_JME is not set
CONFIG_NETDEV_10000=y
# CONFIG_CHELSIO_T1 is not set
CONFIG_CHELSIO_T3_DEPENDS=y
# CONFIG_CHELSIO_T3 is not set
# CONFIG_ENIC is not set
# CONFIG_IXGBE is not set
# CONFIG_IXGB is not set
# CONFIG_S2IO is not set
# CONFIG_VXGE is not set
# CONFIG_MYRI10GE is not set
# CONFIG_NETXEN_NIC is not set
# CONFIG_NIU is not set
# CONFIG_MLX4_EN is not set
# CONFIG_MLX4_CORE is not set
# CONFIG_TEHUTI is not set
# CONFIG_BNX2X is not set
# CONFIG_QLGE is not set
# CONFIG_SFC is not set
# CONFIG_BE2NET is not set
# CONFIG_TR is not set
CONFIG_WLAN=y
# CONFIG_AIRO is not set
# CONFIG_ATMEL is not set
# CONFIG_PRISM54 is not set
# CONFIG_HOSTAP is not set

#
# Enable WiMAX (Networking options) to see the WiMAX drivers
#
# CONFIG_WAN is not set
# CONFIG_FDDI is not set
# CONFIG_HIPPI is not set
# CONFIG_PPP is not set
# CONFIG_SLIP is not set
# CONFIG_NETCONSOLE is not set
# CONFIG_NETPOLL is not set
# CONFIG_NET_POLL_CONTROLLER is not set
# CONFIG_VMXNET3 is not set
# CONFIG_ISDN is not set
# CONFIG_PHONE is not set

#
# Input device support
#
# CONFIG_INPUT is not set

#
# Hardware I/O ports
#
# CONFIG_SERIO is not set
# CONFIG_GAMEPORT is not set

#
# Character devices
#
# CONFIG_VT is not set
CONFIG_DEVKMEM=y
# CONFIG_SERIAL_NONSTANDARD is not set
# CONFIG_NOZOMI is not set

#
# Serial drivers
#
CONFIG_SERIAL_8250=y
CONFIG_SERIAL_8250_CONSOLE=y
# CONFIG_SERIAL_8250_PCI is not set
CONFIG_SERIAL_8250_NR_UARTS=4
CONFIG_SERIAL_8250_RUNTIME_UARTS=4
CONFIG_SERIAL_8250_EXTENDED=y
# CONFIG_SERIAL_8250_MANY_PORTS is not set
CONFIG_SERIAL_8250_SHARE_IRQ=y
# CONFIG_SERIAL_8250_DETECT_IRQ is not set
# CONFIG_SERIAL_8250_RSA is not set

#
# Non-8250 serial port support
#
# CONFIG_SERIAL_UARTLITE is not set
CONFIG_SERIAL_CORE=y
CONFIG_SERIAL_CORE_CONSOLE=y
# CONFIG_SERIAL_JSM is not set
CONFIG_SERIAL_OF_PLATFORM=y
# CONFIG_SERIAL_OF_PLATFORM_NWPSERIAL is not set
# CONFIG_SERIAL_GRLIB_GAISLER_APBUART is not set
CONFIG_UNIX98_PTYS=y
# CONFIG_DEVPTS_MULTIPLE_INSTANCES is not set
CONFIG_LEGACY_PTYS=y
CONFIG_LEGACY_PTY_COUNT=256
# CONFIG_HVC_UDBG is not set
# CONFIG_IPMI_HANDLER is not set
# CONFIG_HW_RANDOM is not set
# CONFIG_NVRAM is not set
# CONFIG_GEN_RTC is not set
# CONFIG_R3964 is not set
# CONFIG_APPLICOM is not set
# CONFIG_RAW_DRIVER is not set
# CONFIG_TCG_TPM is not set
CONFIG_DEVPORT=y
# CONFIG_I2C is not set
# CONFIG_SPI is not set

#
# PPS support
#
# CONFIG_PPS is not set
CONFIG_ARCH_WANT_OPTIONAL_GPIOLIB=y
# CONFIG_GPIOLIB is not set
# CONFIG_W1 is not set
# CONFIG_POWER_SUPPLY is not set
# CONFIG_HWMON is not set
# CONFIG_THERMAL is not set
# CONFIG_WATCHDOG is not set
CONFIG_SSB_POSSIBLE=y

#
# Sonics Silicon Backplane
#
# CONFIG_SSB is not set

#
# Multifunction device drivers
#
# CONFIG_MFD_CORE is not set
# CONFIG_MFD_SM501 is not set
# CONFIG_HTC_PASIC3 is not set
# CONFIG_MFD_TMIO is not set
# CONFIG_REGULATOR is not set
# CONFIG_MEDIA_SUPPORT is not set

#
# Graphics support
#
# CONFIG_AGP is not set
CONFIG_VGA_ARB=y
# CONFIG_DRM is not set
# CONFIG_VGASTATE is not set
CONFIG_VIDEO_OUTPUT_CONTROL=m
# CONFIG_FB is not set
# CONFIG_BACKLIGHT_LCD_SUPPORT is not set

#
# Display device support
#
# CONFIG_DISPLAY_SUPPORT is not set
# CONFIG_SOUND is not set
CONFIG_USB_SUPPORT=y
CONFIG_USB_ARCH_HAS_HCD=y
CONFIG_USB_ARCH_HAS_OHCI=y
CONFIG_USB_ARCH_HAS_EHCI=y
# CONFIG_USB is not set
# CONFIG_USB_OTG_WHITELIST is not set
# CONFIG_USB_OTG_BLACKLIST_HUB is not set

#
# Enable Host or Gadget support to see Inventra options
#

#
# NOTE: USB_STORAGE depends on SCSI but BLK_DEV_SD may
#
# CONFIG_USB_GADGET is not set

#
# OTG and related infrastructure
#
# CONFIG_UWB is not set
# CONFIG_MMC is not set
# CONFIG_MEMSTICK is not set
# CONFIG_NEW_LEDS is not set
# CONFIG_ACCESSIBILITY is not set
# CONFIG_INFINIBAND is not set
# CONFIG_EDAC is not set
# CONFIG_RTC_CLASS is not set
# CONFIG_DMADEVICES is not set
# CONFIG_AUXDISPLAY is not set
# CONFIG_UIO is not set

#
# TI VLYNQ
#
# CONFIG_STAGING is not set

#
# File systems
#
CONFIG_EXT2_FS=y
# CONFIG_EXT2_FS_XATTR is not set
# CONFIG_EXT2_FS_XIP is not set
# CONFIG_EXT3_FS is not set
# CONFIG_EXT4_FS is not set
CONFIG_EXT4_USE_FOR_EXT23=y
# CONFIG_REISERFS_FS is not set
# CONFIG_JFS_FS is not set
# CONFIG_FS_POSIX_ACL is not set
# CONFIG_XFS_FS is not set
# CONFIG_GFS2_FS is not set
# CONFIG_OCFS2_FS is not set
# CONFIG_BTRFS_FS is not set
# CONFIG_NILFS2_FS is not set
CONFIG_FILE_LOCKING=y
CONFIG_FSNOTIFY=y
CONFIG_DNOTIFY=y
CONFIG_INOTIFY=y
CONFIG_INOTIFY_USER=y
# CONFIG_QUOTA is not set
# CONFIG_AUTOFS_FS is not set
# CONFIG_AUTOFS4_FS is not set
# CONFIG_FUSE_FS is not set

#
# Caches
#
# CONFIG_FSCACHE is not set

#
# CD-ROM/DVD Filesystems
#
# CONFIG_ISO9660_FS is not set
# CONFIG_UDF_FS is not set

#
# DOS/FAT/NT Filesystems
#
# CONFIG_MSDOS_FS is not set
# CONFIG_VFAT_FS is not set
# CONFIG_NTFS_FS is not set

#
# Pseudo filesystems
#
CONFIG_PROC_FS=y
CONFIG_PROC_KCORE=y
CONFIG_PROC_SYSCTL=y
CONFIG_PROC_PAGE_MONITOR=y
CONFIG_SYSFS=y
CONFIG_TMPFS=y
# CONFIG_TMPFS_POSIX_ACL is not set
# CONFIG_HUGETLB_PAGE is not set
# CONFIG_CONFIGFS_FS is not set
CONFIG_MISC_FILESYSTEMS=y
# CONFIG_ADFS_FS is not set
# CONFIG_AFFS_FS is not set
# CONFIG_HFS_FS is not set
# CONFIG_HFSPLUS_FS is not set
# CONFIG_BEFS_FS is not set
# CONFIG_BFS_FS is not set
# CONFIG_EFS_FS is not set
# CONFIG_JFFS2_FS is not set
CONFIG_CRAMFS=y
# CONFIG_SQUASHFS is not set
# CONFIG_VXFS_FS is not set
# CONFIG_MINIX_FS is not set
# CONFIG_OMFS_FS is not set
# CONFIG_HPFS_FS is not set
# CONFIG_QNX4FS_FS is not set
# CONFIG_ROMFS_FS is not set
# CONFIG_SYSV_FS is not set
# CONFIG_UFS_FS is not set
CONFIG_NETWORK_FILESYSTEMS=y
CONFIG_NFS_FS=y
CONFIG_NFS_V3=y
# CONFIG_NFS_V3_ACL is not set
# CONFIG_NFS_V4 is not set
CONFIG_ROOT_NFS=y
# CONFIG_NFSD is not set
CONFIG_LOCKD=y
CONFIG_LOCKD_V4=y
CONFIG_NFS_COMMON=y
CONFIG_SUNRPC=y
# CONFIG_RPCSEC_GSS_KRB5 is not set
# CONFIG_RPCSEC_GSS_SPKM3 is not set
# CONFIG_SMB_FS is not set
# CONFIG_CIFS is not set
# CONFIG_NCP_FS is not set
# CONFIG_CODA_FS is not set
# CONFIG_AFS_FS is not set

#
# Partition Types
#
# CONFIG_PARTITION_ADVANCED is not set
CONFIG_MSDOS_PARTITION=y
# CONFIG_NLS is not set
# CONFIG_DLM is not set
# CONFIG_BINARY_PRINTF is not set

#
# Library routines
#
CONFIG_BITREVERSE=y
CONFIG_GENERIC_FIND_LAST_BIT=y
# CONFIG_CRC_CCITT is not set
# CONFIG_CRC16 is not set
# CONFIG_CRC_T10DIF is not set
# CONFIG_CRC_ITU_T is not set
CONFIG_CRC32=y
# CONFIG_CRC7 is not set
# CONFIG_LIBCRC32C is not set
CONFIG_ZLIB_INFLATE=y
CONFIG_DECOMPRESS_GZIP=y
CONFIG_HAS_IOMEM=y
CONFIG_HAS_IOPORT=y
CONFIG_HAS_DMA=y
CONFIG_HAVE_LMB=y
CONFIG_NLATTR=y
CONFIG_GENERIC_ATOMIC64=y

#
# Kernel hacking
#
# CONFIG_PRINTK_TIME is not set
CONFIG_ENABLE_WARN_DEPRECATED=y
CONFIG_ENABLE_MUST_CHECK=y
CONFIG_FRAME_WARN=1024
CONFIG_MAGIC_SYSRQ=y
# CONFIG_STRIP_ASM_SYMS is not set
# CONFIG_UNUSED_SYMBOLS is not set
# CONFIG_DEBUG_FS is not set
# CONFIG_HEADERS_CHECK is not set
CONFIG_DEBUG_KERNEL=y
# CONFIG_DEBUG_SHIRQ is not set
CONFIG_DETECT_SOFTLOCKUP=y
# CONFIG_BOOTPARAM_SOFTLOCKUP_PANIC is not set
CONFIG_BOOTPARAM_SOFTLOCKUP_PANIC_VALUE=0
CONFIG_DETECT_HUNG_TASK=y
# CONFIG_BOOTPARAM_HUNG_TASK_PANIC is not set
CONFIG_BOOTPARAM_HUNG_TASK_PANIC_VALUE=0
CONFIG_SCHED_DEBUG=y
# CONFIG_SCHEDSTATS is not set
# CONFIG_TIMER_STATS is not set
# CONFIG_DEBUG_OBJECTS is not set
# CONFIG_SLUB_DEBUG_ON is not set
# CONFIG_SLUB_STATS is not set
# CONFIG_DEBUG_KMEMLEAK is not set
# CONFIG_DEBUG_RT_MUTEXES is not set
# CONFIG_RT_MUTEX_TESTER is not set
# CONFIG_DEBUG_SPINLOCK is not set
# CONFIG_DEBUG_MUTEXES is not set
# CONFIG_DEBUG_LOCK_ALLOC is not set
# CONFIG_PROVE_LOCKING is not set
# CONFIG_LOCK_STAT is not set
# CONFIG_DEBUG_SPINLOCK_SLEEP is not set
# CONFIG_DEBUG_LOCKING_API_SELFTESTS is not set
# CONFIG_DEBUG_KOBJECT is not set
# CONFIG_DEBUG_BUGVERBOSE is not set
# CONFIG_DEBUG_INFO is not set
# CONFIG_DEBUG_VM is not set
# CONFIG_DEBUG_WRITECOUNT is not set
# CONFIG_DEBUG_MEMORY_INIT is not set
# CONFIG_DEBUG_LIST is not set
# CONFIG_DEBUG_SG is not set
# CONFIG_DEBUG_NOTIFIERS is not set
# CONFIG_DEBUG_CREDENTIALS is not set
# CONFIG_RCU_TORTURE_TEST is not set
# CONFIG_RCU_CPU_STALL_DETECTOR is not set
# CONFIG_BACKTRACE_SELF_TEST is not set
# CONFIG_DEBUG_BLOCK_EXT_DEVT is not set
# CONFIG_DEBUG_FORCE_WEAK_PER_CPU is not set
# CONFIG_FAULT_INJECTION is not set
# CONFIG_LATENCYTOP is not set
CONFIG_SYSCTL_SYSCALL_CHECK=y
# CONFIG_DEBUG_PAGEALLOC is not set
CONFIG_HAVE_FUNCTION_TRACER=y
CONFIG_HAVE_FUNCTION_GRAPH_TRACER=y
CONFIG_HAVE_DYNAMIC_FTRACE=y
CONFIG_HAVE_FTRACE_MCOUNT_RECORD=y
CONFIG_TRACING_SUPPORT=y
CONFIG_FTRACE=y
# CONFIG_FUNCTION_TRACER is not set
# CONFIG_IRQSOFF_TRACER is not set
# CONFIG_SCHED_TRACER is not set
# CONFIG_ENABLE_DEFAULT_TRACERS is not set
# CONFIG_BOOT_TRACER is not set
CONFIG_BRANCH_PROFILE_NONE=y
# CONFIG_PROFILE_ANNOTATED_BRANCHES is not set
# CONFIG_PROFILE_ALL_BRANCHES is not set
# CONFIG_STACK_TRACER is not set
# CONFIG_KMEMTRACE is not set
# CONFIG_WORKQUEUE_TRACER is not set
# CONFIG_BLK_DEV_IO_TRACE is not set
# CONFIG_DMA_API_DEBUG is not set
# CONFIG_SAMPLES is not set
CONFIG_HAVE_ARCH_KGDB=y
# CONFIG_KGDB is not set
# CONFIG_PPC_DISABLE_WERROR is not set
CONFIG_PPC_WERROR=y
CONFIG_PRINT_STACK_DEPTH=64
# CONFIG_DEBUG_STACKOVERFLOW is not set
# CONFIG_DEBUG_STACK_USAGE is not set
# CONFIG_CODE_PATCHING_SELFTEST is not set
# CONFIG_FTR_FIXUP_SELFTEST is not set
# CONFIG_MSI_BITMAP_SELFTEST is not set
# CONFIG_XMON is not set
# CONFIG_IRQSTACKS is not set
# CONFIG_BDI_SWITCH is not set
# CONFIG_PPC_EARLY_DEBUG is not set

#
# Security options
#
# CONFIG_KEYS is not set
# CONFIG_SECURITY is not set
# CONFIG_SECURITYFS is not set
# CONFIG_DEFAULT_SECURITY_SELINUX is not set
# CONFIG_DEFAULT_SECURITY_SMACK is not set
# CONFIG_DEFAULT_SECURITY_TOMOYO is not set
CONFIG_DEFAULT_SECURITY_DAC=y
CONFIG_DEFAULT_SECURITY=""
CONFIG_CRYPTO=y

#
# Crypto core or helper
#
CONFIG_CRYPTO_ALGAPI=y
CONFIG_CRYPTO_ALGAPI2=y
CONFIG_CRYPTO_AEAD2=y
CONFIG_CRYPTO_BLKCIPHER=y
CONFIG_CRYPTO_BLKCIPHER2=y
CONFIG_CRYPTO_HASH=y
CONFIG_CRYPTO_HASH2=y
CONFIG_CRYPTO_RNG2=y
CONFIG_CRYPTO_PCOMP=y
CONFIG_CRYPTO_MANAGER=y
CONFIG_CRYPTO_MANAGER2=y
# CONFIG_CRYPTO_GF128MUL is not set
# CONFIG_CRYPTO_NULL is not set
CONFIG_CRYPTO_WORKQUEUE=y
# CONFIG_CRYPTO_CRYPTD is not set
# CONFIG_CRYPTO_AUTHENC is not set
# CONFIG_CRYPTO_TEST is not set

#
# Authenticated Encryption with Associated Data
#
# CONFIG_CRYPTO_CCM is not set
# CONFIG_CRYPTO_GCM is not set
# CONFIG_CRYPTO_SEQIV is not set

#
# Block modes
#
CONFIG_CRYPTO_CBC=y
# CONFIG_CRYPTO_CTR is not set
# CONFIG_CRYPTO_CTS is not set
CONFIG_CRYPTO_ECB=y
# CONFIG_CRYPTO_LRW is not set
CONFIG_CRYPTO_PCBC=y
# CONFIG_CRYPTO_XTS is not set

#
# Hash modes
#
# CONFIG_CRYPTO_HMAC is not set
# CONFIG_CRYPTO_XCBC is not set
# CONFIG_CRYPTO_VMAC is not set

#
# Digest
#
# CONFIG_CRYPTO_CRC32C is not set
# CONFIG_CRYPTO_GHASH is not set
# CONFIG_CRYPTO_MD4 is not set
CONFIG_CRYPTO_MD5=y
# CONFIG_CRYPTO_MICHAEL_MIC is not set
# CONFIG_CRYPTO_RMD128 is not set
# CONFIG_CRYPTO_RMD160 is not set
# CONFIG_CRYPTO_RMD256 is not set
# CONFIG_CRYPTO_RMD320 is not set
# CONFIG_CRYPTO_SHA1 is not set
# CONFIG_CRYPTO_SHA256 is not set
# CONFIG_CRYPTO_SHA512 is not set
# CONFIG_CRYPTO_TGR192 is not set
# CONFIG_CRYPTO_WP512 is not set

#
# Ciphers
#
# CONFIG_CRYPTO_AES is not set
# CONFIG_CRYPTO_ANUBIS is not set
# CONFIG_CRYPTO_ARC4 is not set
# CONFIG_CRYPTO_BLOWFISH is not set
# CONFIG_CRYPTO_CAMELLIA is not set
# CONFIG_CRYPTO_CAST5 is not set
# CONFIG_CRYPTO_CAST6 is not set
CONFIG_CRYPTO_DES=y
# CONFIG_CRYPTO_FCRYPT is not set
# CONFIG_CRYPTO_KHAZAD is not set
# CONFIG_CRYPTO_SALSA20 is not set
# CONFIG_CRYPTO_SEED is not set
# CONFIG_CRYPTO_SERPENT is not set
# CONFIG_CRYPTO_TEA is not set
# CONFIG_CRYPTO_TWOFISH is not set

#
# Compression
#
# CONFIG_CRYPTO_DEFLATE is not set
# CONFIG_CRYPTO_ZLIB is not set
# CONFIG_CRYPTO_LZO is not set

#
# Random Number Generation
#
# CONFIG_CRYPTO_ANSI_CPRNG is not set
CONFIG_CRYPTO_HW=y
# CONFIG_CRYPTO_DEV_HIFN_795X is not set
# CONFIG_CRYPTO_DEV_PPC4XX is not set
# CONFIG_PPC_CLOCK is not set
# CONFIG_VIRTUALIZATION is not set<|MERGE_RESOLUTION|>--- conflicted
+++ resolved
@@ -1,12 +1,7 @@
 #
 # Automatically generated make config: don't edit
-<<<<<<< HEAD
-# Linux kernel version: 2.6.33-rc1
-# Mon Jan  4 14:55:34 2010
-=======
 # Linux kernel version: 2.6.33-rc5
 # Tue Jan 26 14:40:58 2010
->>>>>>> 57d54889
 #
 # CONFIG_PPC64 is not set
 
@@ -111,10 +106,7 @@
 CONFIG_RD_GZIP=y
 # CONFIG_RD_BZIP2 is not set
 # CONFIG_RD_LZMA is not set
-<<<<<<< HEAD
-=======
 # CONFIG_RD_LZO is not set
->>>>>>> 57d54889
 # CONFIG_CC_OPTIMIZE_FOR_SIZE is not set
 CONFIG_SYSCTL=y
 CONFIG_ANON_INODES=y
@@ -592,11 +584,7 @@
 #
 
 #
-<<<<<<< HEAD
-# See the help texts for more information.
-=======
 # The newer stack is recommended.
->>>>>>> 57d54889
 #
 # CONFIG_FIREWIRE is not set
 # CONFIG_IEEE1394 is not set
@@ -859,7 +847,6 @@
 # CONFIG_EXT2_FS_XIP is not set
 # CONFIG_EXT3_FS is not set
 # CONFIG_EXT4_FS is not set
-CONFIG_EXT4_USE_FOR_EXT23=y
 # CONFIG_REISERFS_FS is not set
 # CONFIG_JFS_FS is not set
 # CONFIG_FS_POSIX_ACL is not set
