Qualcomm adreno/snapdragon GPU

Required properties:
- compatible: "qcom,adreno-XYZ.W", "qcom,adreno" or
	      "amd,imageon-XYZ.W", "amd,imageon"
    for example: "qcom,adreno-306.0", "qcom,adreno"
  Note that you need to list the less specific "qcom,adreno" (since this
  is what the device is matched on), in addition to the more specific
  with the chip-id.
  If "amd,imageon" is used, there should be no top level msm device.
- reg: Physical base address and length of the controller's registers.
- interrupts: The interrupt signal from the gpu.
- clocks: device clocks (if applicable)
  See ../clocks/clock-bindings.txt for details.
- clock-names: the following clocks are required by a3xx, a4xx and a5xx
  cores:
  * "core"
  * "iface"
  * "mem_iface"
  For GMU attached devices the GPU clocks are not used and are not required. The
  following devices should not list clocks:
   - qcom,adreno-630.2
- iommus: optional phandle to an adreno iommu instance
- operating-points-v2: optional phandle to the OPP operating points
<<<<<<< HEAD
- qcom,gmu: For GMU attached devices a phandle to the GMU device that will
  control the power for the GPU. Applicable targets:
    - qcom,adreno-630.2
=======
- interconnects: optional phandle to an interconnect provider.  See
  ../interconnect/interconnect.txt for details.
- qcom,gmu: For GMU attached devices a phandle to the GMU device that will
  control the power for the GPU. Applicable targets:
    - qcom,adreno-630.2
- zap-shader: For a5xx and a6xx devices this node contains a memory-region that
  points to reserved memory to store the zap shader that can be used to help
  bring the GPU out of secure mode.
>>>>>>> 0ecfebd2

Example 3xx/4xx/a5xx:

/ {
	...

	gpu: qcom,kgsl-3d0@4300000 {
		compatible = "qcom,adreno-320.2", "qcom,adreno";
		reg = <0x04300000 0x20000>;
		reg-names = "kgsl_3d0_reg_memory";
		interrupts = <GIC_SPI 80 0>;
		clock-names =
		    "core",
		    "iface",
		    "mem_iface";
		clocks =
		    <&mmcc GFX3D_CLK>,
		    <&mmcc GFX3D_AHB_CLK>,
		    <&mmcc MMSS_IMEM_AHB_CLK>;
	};
};

Example a6xx (with GMU):

/ {
	...

	gpu@5000000 {
		compatible = "qcom,adreno-630.2", "qcom,adreno";
		#stream-id-cells = <16>;

		reg = <0x5000000 0x40000>, <0x509e000 0x10>;
		reg-names = "kgsl_3d0_reg_memory", "cx_mem";

		/*
		 * Look ma, no clocks! The GPU clocks and power are
		 * controlled entirely by the GMU
		 */

		interrupts = <GIC_SPI 300 IRQ_TYPE_LEVEL_HIGH>;

		iommus = <&adreno_smmu 0>;

		operating-points-v2 = <&gpu_opp_table>;

<<<<<<< HEAD
		qcom,gmu = <&gmu>;
=======
		interconnects = <&rsc_hlos MASTER_GFX3D &rsc_hlos SLAVE_EBI1>;

		qcom,gmu = <&gmu>;

		zap-shader {
			memory-region = <&zap_shader_region>;
		};
>>>>>>> 0ecfebd2
	};
};<|MERGE_RESOLUTION|>--- conflicted
+++ resolved
@@ -22,11 +22,6 @@
    - qcom,adreno-630.2
 - iommus: optional phandle to an adreno iommu instance
 - operating-points-v2: optional phandle to the OPP operating points
-<<<<<<< HEAD
-- qcom,gmu: For GMU attached devices a phandle to the GMU device that will
-  control the power for the GPU. Applicable targets:
-    - qcom,adreno-630.2
-=======
 - interconnects: optional phandle to an interconnect provider.  See
   ../interconnect/interconnect.txt for details.
 - qcom,gmu: For GMU attached devices a phandle to the GMU device that will
@@ -35,7 +30,6 @@
 - zap-shader: For a5xx and a6xx devices this node contains a memory-region that
   points to reserved memory to store the zap shader that can be used to help
   bring the GPU out of secure mode.
->>>>>>> 0ecfebd2
 
 Example 3xx/4xx/a5xx:
 
@@ -81,9 +75,6 @@
 
 		operating-points-v2 = <&gpu_opp_table>;
 
-<<<<<<< HEAD
-		qcom,gmu = <&gmu>;
-=======
 		interconnects = <&rsc_hlos MASTER_GFX3D &rsc_hlos SLAVE_EBI1>;
 
 		qcom,gmu = <&gmu>;
@@ -91,6 +82,5 @@
 		zap-shader {
 			memory-region = <&zap_shader_region>;
 		};
->>>>>>> 0ecfebd2
 	};
 };